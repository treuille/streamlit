/**
 * @license
 * Copyright 2019 Streamlit Inc. All rights reserved.
 */

import React from 'react'
import { Textarea as UITextArea } from 'baseui/textarea'
import { Map as ImmutableMap } from 'immutable'
import { WidgetStateManager } from 'lib/WidgetStateManager'

interface Props {
  disabled: boolean;
  element: ImmutableMap<string, any>;
  widgetMgr: WidgetStateManager;
  width: number;
}

interface State {
  /**
   * The value specified by the user via the UI. If the user didn't touch this
   * widget's UI, it's undefined.
   */
  value?: string;

  /**
   * True if the user-specified state.value has not yet been synced to the WidgetStateManager.
   */
  dirty: boolean;
}

class TextArea extends React.PureComponent<Props, State> {
  public state: State = {
    dirty: false,
  }

  /**
   * Return the user-entered value, or the widget's default value
   * if the user hasn't interacted with it yet.
   */
  private get valueOrDefault(): string {
    if (this.state.value === undefined) {
      return this.props.element.get('value') as string
    } else {
      return this.state.value
    }
  }

  private onKeyPress = (e: any) => {
    const event = e as React.KeyboardEvent<HTMLTextAreaElement>
    if (event.key === 'Enter' && event.ctrlKey && this.state.dirty) {
      this.setWidgetValue()
    }
  }

  private onBlur = () => {
    if (this.state.dirty) {
      this.setWidgetValue()
    }
  }

  private onChange = (e: any) => {
    const value = (e.target as HTMLTextAreaElement).value
    this.setState({
      value,
      dirty: true,
    })
  }

  private setWidgetValue(): void {
    if (this.state.value === undefined) {
      throw new Error('Assertion error: value is undefined')
    }
    const widgetId = this.props.element.get('id')

    this.props.widgetMgr.setStringValue(widgetId, this.state.value)
    this.setState({ dirty: false })
  }

  public render(): React.ReactNode {
    const label = this.props.element.get('label')
    const style = { width: this.props.width }

    return (
      <div className="Widget stTextArea" style={style}>
        <label>{label}</label>
        <UITextArea
          value={this.valueOrDefault}
          disabled={this.props.disabled}
          onBlur={this.onBlur}
          onChange={this.onChange}
          onKeyPress={this.onKeyPress}
        />
        {
<<<<<<< HEAD
          this.state.dirty ?
            <div className="instructions">Press Ctrl+Enter to apply</div> :
            null
=======
          this.state.dirty
            ? <div className="instructions">Press Ctrl+Enter to apply</div>
            : null
>>>>>>> 83bade2d
        }
      </div>
    )
  }
}

export default TextArea<|MERGE_RESOLUTION|>--- conflicted
+++ resolved
@@ -91,15 +91,9 @@
           onKeyPress={this.onKeyPress}
         />
         {
-<<<<<<< HEAD
-          this.state.dirty ?
-            <div className="instructions">Press Ctrl+Enter to apply</div> :
-            null
-=======
           this.state.dirty
             ? <div className="instructions">Press Ctrl+Enter to apply</div>
             : null
->>>>>>> 83bade2d
         }
       </div>
     )
