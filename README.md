--- conflicted
+++ resolved
@@ -1,16 +1,8 @@
 # Streamlit
 
-<<<<<<< HEAD
-Streamlit is the fastest way to examine, debug and present machine learning models.
-
-🕵️ We'll let you know more very soon.
-
-For more information, sign up at
-=======
 Streamlit is an open-source tool for machine learning engineers.
 
 🕵️ We'll let you know more very soon.
 
 For early access, sign up at
->>>>>>> 1269f60e
 https://streamlit.io