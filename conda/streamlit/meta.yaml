{% set name = "streamlit" %}
<<<<<<< HEAD
{% set version = "0.43.2" %}
=======
{% set version = "0.44.0" %}
>>>>>>> 83bade2d

package:
  name: "{{ name|lower }}"
  version: "{{ version }}"

source:
  path: ../../lib/dist

build:
  noarch: python
  # This number should go up if the conda files change but the wheel
  # file stays the same.
  number: 0
  script: |
    pip install streamlit-{{ version }}-py2.py3-none-any.whl

requirements:
  build:
    - python

  run:
    - python
    # TODO(armando): Make this list automatic.
    # This is just a copy of the python3 dependencies from lib/Pipfile
    # with the exception of purposely not including watchdog.
    - base58
    - blinker
    - botocore
    - boto3
    - click
    - docutils
    - entrypoints
    - enum-compat
    - future
    - numpy
    - pandas
    - pillow
    - protobuf
    - psutil
    - pydot
    - seaborn
    - tensorflow
    - toml
    - tornado
    - tzlocal

about:
  home: https://streamlit.io
  summary: A stateless alternative to Jupyter notebooks for machine learning and data science.
  doc_url: https:/streamlit.io/secret/docs<|MERGE_RESOLUTION|>--- conflicted
+++ resolved
@@ -1,9 +1,5 @@
 {% set name = "streamlit" %}
-<<<<<<< HEAD
-{% set version = "0.43.2" %}
-=======
 {% set version = "0.44.0" %}
->>>>>>> 83bade2d
 
 package:
   name: "{{ name|lower }}"
