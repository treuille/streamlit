```eval_rst
:tocdepth: 1
```

# Troubleshooting

Sometimes you hit a roadblock. That's natural, in coding.

Below are a few problems our users have seen, and ways they solved them in the
past. If what you're looking for is not on this page, let us know at
[help@streamlit.io](mailto:help@streamlit.io).


## First things to try...

We try to fix bugs quickly, so many times a problem will go away when you
upgrade Streamlit. So the first thing to try when having an issue is upgrading
to the latest version of Streamlit:

```bash
$ pip install --upgrade streamlit
$ streamlit proxy kill
$ streamlit version
```

<<<<<<< HEAD
...and then verify that the version number printed is `0.34.0`.
=======
...and then verify that the version number printed is `0.35.0`.
>>>>>>> 624e8602

**Try reproducing the issue now.**

If not fixed, let's check whether your Python environment is set up correctly.
Edit the Streamlit script where you're experiencing your issue,
**comment everything out, and add these lines instead:**

```python
import streamlit as st
st.write(st.__version__)
```

...and make sure it says the same version as above. If not the same version,
[contact us](mailto:help@streamlit.io) for help setting up your
environment.

One more thing to try: sometimes the browser caches Streamlit's JavaScript code
too aggressively. There are two ways to address it:

1) Try pressing `Ctrl-Shift-R` or `⌘-Shift-R` to do a hard refresh in
Chrome/Firefox.

2) Try using Streamlit on another port. This way the browser starts the page
with a brand new cache. For that, add this to `~/.streamlit/config.toml`:

```ini
[proxy]
port=8765
```

See if you can reproduce your bug again now. If the answer is _yes_,
continue reading this page or [contact us](mailto:help@streamlit.io).


## Remote operation: report URL doesn't load

You ran `streamlit hello` or `python my_script.py` and it printed out the URL
where you should find your report --- but it doesn't seem to work when you open
that link in a browser!

When running Streamlit remotely, the number one culprit for this is the
Streamlit port not being opened on your machine/instance.

The fix depends on your setup. Below are two example fixes:
* **"Normal" remote server**: Check the firewall settings.
* **AWS**: First, click on your instance in the [AWS
Console](https://us-west-2.console.aws.amazon.com/ec2/v2/home?region=us-west-2#Instances:sort=instanceId).
Then scroll down and click on _Security Groups_ → _Inbound_ → _Edit_. Next, add
a _Custom TCP_ rule that allows the _Port Range_ `8501` with _Source_
`0.0.0.0/0`.

## Streamlit just hangs when I run my script

In some rare occasions, the Streamlit Proxy from a previous run could be
frozen. A quick way to fix that is shutting down that Proxy before running
your script:

```bash
$ streamlit proxy kill
```

## Using Streamlit with Pex

Streamlit has experimental support for [Pex](https://github.com/pantsbuild/pex)
binaries, but with one limitation: the package must not have an entry point.

For instance:

```bash
$ pex streamlit foo bar -o mypexbinary.pex
```

...which means you can do things like:

- Running an interactive console:
  ```bash
  $ ./mypexbinary.pex
  >>> import streamlit as st
  >>> st.write('Hello from the console!')
  ```

- Running a script:
  ```bash
  $ ./mypexbinary.pex myscript.py
  ```

- Running the Streamlit CLI tool:
  ```bash
  $ ./mypexbinary.pex -m streamlit hello
  $ ./mypexbinary.pex -m streamlit proxy kill
  ```<|MERGE_RESOLUTION|>--- conflicted
+++ resolved
@@ -23,11 +23,7 @@
 $ streamlit version
 ```
 
-<<<<<<< HEAD
-...and then verify that the version number printed is `0.34.0`.
-=======
 ...and then verify that the version number printed is `0.35.0`.
->>>>>>> 624e8602
 
 **Try reproducing the issue now.**
 
