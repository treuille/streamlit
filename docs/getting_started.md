# Get started

If you've made it this far, you probably have an idea of what you can do with
Streamlit (if you don't, watch [this
video](https://streamlit.io/secret/demo/)). In this guide, we'll introduce you
to Streamlit's core features and how they are used.

The easiest way to learn how to use Streamlit is to try things out yourself. As
you read through this guide, test each method. As long as your app is
running, every time you add a new element to your script and save, Streamlit's
UI will ask if you'd like to rerun the app and view the changes. This allows
you to work in a fast interactive loop: you write some code, save it, review
the output, write some more, and so on, until you’re happy with the results.
The goal is to use Streamlit to create an interactive app for your data or model
and along the way to use Streamlit to review, debug, perfect, and share your
code.

Use the links below to jump to a specific section:

```eval_rst
.. contents::
    :local:
    :depth: 1
```

## Prerequisites

Before you get started, you're going to need a few things:

- Your favorite IDE or text editor
- [Python 2.7.0 or later / Python 3.6.x or later](https://www.python.org/downloads/)
- One of these package management tools:
  - [PIP](https://pip.pypa.io/en/stable/installing/)
  - [Conda](https://docs.conda.io/projects/conda/en/latest/user-guide/install/)
- [Streamlit](index.md) - Follow these instructions to install Streamlit if you
  haven't already.

## Set up your virtual environment

Regardless of which package management tool you're using, we recommend running
these commands in a virtual environment. This ensures that the dependencies
pulled in for Streamlit don't impact any other your other Python projects
you're working on.

If you're using Conda, you have access to virtual environments by default. If
you need help getting a virtual environment setup, see [Managing
environments](https://docs.conda.io/projects/conda/en/latest/user-guide/tasks/manage-environments.html).

If you're not using Conda, you have a few options:

- [virtualenv](https://virtualenv.pypa.io/en/latest/)
- [venv](https://docs.python.org/3/library/venv.html)
- [pipenv](https://docs.pipenv.org/en/latest/)

## Import Streamlit

Now that everything's installed, let's create a new Python script and import
Streamlit.

1. Create a new Python file named `first_app.py`, then open it with your IDE
   or text editor.

2. Import Streamlit and add a title. At least one call to Streamlit is required
   to generate an app.

   ```Python
   import streamlit as st
   # To make things easier later, we're also importing numpy and pandas for
   # working with sample data.
   import numpy
   import pandas

   # Don't worry, we'll explain this method in the next section. We need to
   # make at least one call to Streamlit in order to generate an app.
   st.title('My first app')
   ```

3. Run your app. A new tab will open in your default browser, and you should
   see a title. In the next few sections we'll populate the app with
   additional text, tables, and charts.

   ```bash
   $ streamlit run first_app.py
   ```

   Running a Streamlit app is no different than any other Python script.
   Whenever you need to view the app, you can use this command.

4. You can kill the app at any time by typing **Ctrl+c** in the terminal.

## Add text to an app

A good app isn't just charts and data visualizations, it needs clear and
detailed explanations. Streamlit provides a handful of methods that let you add
titles, headers, and text to your apps.

```eval_rst
.. tip::

   This guide focuses on Streamlit's core features. We're adding new
   functionality all the time, so make sure that you check out our `API
   reference <api.html#display-text>`__ for a full list of features.
```

### Start with a title

Most apps start with a title. With Streamlit, you'll use
[`st.title`](api.html#streamlit.title) to add a title to your app.

```eval_rst
.. tip::
   Use `st.title` sparingly. Most apps only need one.
```

This should look familiar. You added this line below the import statement:

```python
st.title('My first app')
```

### Organize with headers

To help you organize the content of your app, there are two methods that
allow you to create headers: [`st.header()`](api.html#streamlit.header) and
[`st.subheader()`](api.html#streamlit.subheader).

```python
st.header("I'm a large heading")
st.subheader("I'm not a large heading")
```

### Write some sentences

There's more than one way to add text to your apps. Whether you're working
with plain text, markdown, or want the flexibility to use both, Streamlit's got
you covered. Let's take a look at each method and when you should use it. Don't
forget, you need to save after adding a method to your app so that it'll
show up in the browser.

If you want to add some simple fixed-width text to your app use
[`st.text()`](api.html#streamlit.text).

```python
st.text('Welcome to Streamlit.')
```

There are times when you need more than plain text. With
[`st.markdown`](api.html#streamlit.markdown) you can write content for your
app in [Github-flavored markdown](https://github.github.com/gfm/). This
method is perfect for when you need to emphasize text with bold or italics, or
add a link to related documentation.

```python
st.markdown(
    '**NOTE:** Markdown is perfect for when you want to _emphasize_ elements '
    'in your app.')
```

There's one more method we're going to cover that allows you to add text to a
app. [`st.write()`](api.html#streamlit.write) is the only text method that
accepts multiple arguments and data types. Along with [magic
commands](api.html#magic-commands), [`st.write()`](api.html#streamlit.write) is
the "Swiss Army knife" of Streamlit commands.

You can pass almost anything to [`st.write`](api.html#streamlit.write): text,
data, Matplotlib figures, Altair charts, and more. Don't worry, Streamlit will
figure it our and render it the right way. While powerful, there are
limitations, so we encourage you to review the [API
reference](api.html#streamlit.write).

Let's take a look at how you can use `st.write()` to display text and a Pandas
data frame:

```eval_rst
.. note::
   Streamlit has dedicated methods that can be used to visualize data frames,
   charts, histograms and more. We'll cover those in the next section.
```

```python
st.write("Here's our first attempt at using data to create a table:")
st.write(pandas.DataFrame({
  'first column': [1, 2, 3, 4],
  'second column': [10, 20, 30, 40]
}))
```

## Write to your app without any Streamlit command

Streamlit supports "[magic commands](api.html#magic-commands)" that allow you
to write to your app without calling any `st.something()` method. This means
you don't usually have to write [`st.write`](api.html#streamlit.write) at all!
So the code above could be replaced with:

```python
"Here's our first attempt at using data to create a table:"

df = pandas.DataFrame({
  'first column': [1, 2, 3, 4],
  'second column': [10, 20, 30, 40]
})

df
```

How it works is simple: any time Streamlit sees a variable or a literal value
on its own line, it automatically writes that to your app using
[`st.write`](api.html#streamlit.write). For more information, refer to the
documentation on [magic commands](api.html#magic-commands).

## Visualize data

Text is great, but Streamlit's strength is the ability to quickly manipulate
data, display it, and share it. In this section, you'll learn how to use
Streamlit methods to create interactive tables, charts, histograms, and more.

```eval_rst
.. tip::
   This guide focuses on Streamlit's core features. We're adding new
   functionality all the time, so make sure that you check out our API
   reference for `data <api.html#display-data>`__ and `charts
   <api.html#display-charts>`__.
```

### Display data and tables

There are a few ways to display data (tables, arrays, data frames) in Streamlit
apps. In the previous section, you were introduced to _magic_ and `st.write()`,
which can be used to write anything from text to tables. Now let's take a look
at methods designed specifically for visualizing data. You might be asking
yourself, "why wouldn't I always use `st.write()`?" Two reasons:

1. Magic and `st.write` inspect the type of the data you passed in, and then
   decide how to best draw it in the app. But sometimes you want to draw it
   another way. For example, instead of drawing a dataframe as an interactive
   table, you may want to draw it as a static table by using `st.table(df)`.
2. The second reason is that other methods return an object that can be used
   to modify it by adding data or replacing it with a completely different
   element.
3. Finally, if you use a more specific Streamlit method you can pass additional
   arguments to customize its behavior.

For example, let's create a data frame and change its formatting with a Pandas
Styler object. In this sample, you'll use Numpy to generate a random sample,
and the [`st.dataframe()`](api.html#streamlit.dataframe) method to draw the
interactive table.

```eval_rst
.. note::
   This sample uses Numpy to generate a random sample, but you can use Pandas
   DataFrames, Numpy arrays, or plain Python arrays.
```

```Python
dataframe = numpy.random.randn(10, 20)
st.dataframe(dataframe)
```

Let's expand on the first example using the Pandas `Styler` object to highlight
some elements in the interactive table.

```eval_rst
.. note::
   If you used PIP to install Streamlit, you'll need to install Jinja2 to use
   the Styler object. To install Jinja2, run: `pip install jinja2`.
```

```Python
dataframe = pandas.DataFrame(
    numpy.random.randn(10, 20),
    columns=('col %d' % i for i in range(20)))

st.dataframe(dataframe.style.highlight_max(axis=0))
```

Streamlit also has a method for static table generation:
[`st.table()`](api.html#streamlit.table).

```Python
dataframe = pandas.DataFrame(
    numpy.random.randn(10, 20),
    columns=('col %d' % i for i in range(20)))
st.table(dataframe)
```

### Draw bar charts, line charts, and maps

Streamlit supports several popular data charting libraries that allow you to
add different types of charts and data representations to your apps, like
Matplotlib, Altair, Deck.Gl, and more. In this section, you'll add a bar chart,
line chart, and a map to your app. If you'd like to see a full list of
supported charts and libraries, see [API reference](api.html#display-charts).

The [`st.bar_chart()`](api.html#streamlit.bar_chart) allows you to add bar
charts to your app. This example uses a Pandas data frame with three columns
as the data source.

```Python
chart_data = pandas.DataFrame(
    [[20, 30, 50]],
    columns=['a','b', 'c'])

st.bar_chart(chart_data)
```

Drawing a line chart is just as easy as drawing a bar chart with
[`st.line_chart()`](api.html#streamlit.line_chart). The only difference is that
we're going to generate a random sample using Numpy.

```Python
chart_data = pandas.DataFrame(
     numpy.random.randn(20, 3),
     columns=['a', 'b', 'c'])

st.line_chart(chart_data)
```

With [`st.map()`](api.html#streamlit.map) you can display data points on a map.
Let's use Numpy to generate some sample data and plot it on San Francisco.

```Python
map_data = pandas.DataFrame(
    numpy.random.randn(1000, 2) / [50, 50] + [37.76, -122.4],
    columns=['lat', 'lon'])

st.map(map_data)
```

## Update existing elements

Every time you update your app and save, Streamlit's UI will ask if you'd
like to **rerun** the app. Then Streamlit, does a bunch of computer-sciencey
magic to make sure your app is updated efficiently and rendered in the
browser.

In this section, you'll learn how to update existing elements in an app.

### Replace text with text

Whenever you use a Streamlit method to place text, charts, or data into your
Streamlit app, a reference to that element is returned. You can call methods
on that reference to update the element with more data, or completely replace
it with something else.

Let's start with an easy example. Here you're going to create a text element,
then update (or overwrite) that element.

```Python
my_element = st.text('Hello sun.')
# Draws 'Hello sun' in the Streamlit app,
# and saves that reference. This slot can be reused.

my_element.text('Goodnight moon.')
# Replaces 'Hello sun' with 'Goodnight moon' in the app.
```

### Replace text with a data frame/chart

Now, let's replace the text element with a dataframe.

```Python
# You'll use time to simulate loading data
import time

# Draws 'Loading data...' in the Streamlit app.
my_second_element = st.text('Loading data...')

update_dataframe = pandas.DataFrame(
    numpy.random.randn(10, 20),
    columns=('col %d' % i for i in range(20)))

# Simulates loading a large data set.
time.sleep(5)

# Replaces 'Loading data...' with a table containing sample data.
my_second_element.dataframe(update_dataframe)
```

### Append data to a chart

You can do more than just replace elements. You can also add to and modify
existing elements, like charts and tables. Let's take a look at how you'd add a
row to a line chart.

```Python
# Get some data.
data = numpy.random.randn(10, 2)

# Show the data as a chart.
chart = st.line_chart(data)

# Wait 1 second, so the change is clearer.
time.sleep(1)

# Grab some more data.
data2 = numpy.random.randn(10, 2)

# Append the new data to the existing chart.
chart.add_rows(data2)
```

## Show progress

When adding long running computations to an app, you can use
[`st.progess`](api.html#streamlit.progress) to
display status in real time.

First, let's import `time`. We're going to use `time.sleep()` method to simulate
a long running computation:

```Python
import time
```

Now, let's create a progress bar:

```Python
'Starting a long computation...'

# Add a placeholder
latest_iteration = st.empty()
bar = st.progress(0)

for i in range(101):
  # Update the progress bar with each iteration.
  latest_iteration.text('Iteration %d' % i)
  bar.progress(i + 1)
  time.sleep(0.1)

'...and now we\'re done!'
```

## Add interactivity with widgets

With widgets, Streamlit allows you to bake interactivity directly into your
apps with checkboxes, buttons, sliders, and more. Let's look at a few
samples.

```eval_rst
.. tip::
   We're adding new functionality all the time, so make sure that you check out
   our `API reference <api.html#display-interactive-widgets>`__ for a full list
   of interactive widgets.
```

### Use a checkbox to hide/show data

One use case for checkboxes is to hide or show a specific chart or section in
an app. [`st.checkbox`](api.html#streamlit.checkbox) takes a single argument,
which is the widget label. In this sample, the checkbox is used to toggle a
conditional statement.

```Python
if st.checkbox('Show dataframe'):
    chart_data = pandas.DataFrame(
       numpy.random.randn(20, 3),
       columns=['a', 'b', 'c'])

    st.line_chart(chart_data)
```

### Filter data with a slider

There are plenty of things you can do with a slider, and a good example is
filtering data. The [`st.slider`](api.html#streamlit.slider) method take a few
arguments, primarily the label, initial value, minimum value, maximum value,
and step.

In this sample, you'll assign the slider to a variable. This variable can be
used to pass data to another function, such as a table or chart, and change
the data in real time.

```Python
sample_var = st.slider('hour', 0, 23, 17)  # min: 0h, max: 23h, default: 17h
```

## Order the elements of an app

So far you've learned how to use the methods exposed by Streamlit to add new
elements to an app. These have all been additive, with the assumption that
you already know what you want to add to the app. What if you're unsure of
the structure, or need to add a placeholder for content that isn't quite ready?
That's where [`st.empty()`](api.html#streamlit.empty) comes in handy. It allows
you to add an empty slot to your app that you can update at any time.

Let's take a look at how you can use `st.empty` to add structure to an app.

```Python
## Appends a title to the app.
st.title('App with placeholders')

# Appends some text to the app.
st.text('Some interesting text about your interesting project.')

# Appends an empty slot to the app.
my_slot1 = st.empty()

# Appends another empty slot to the app.
my_slot2 = st.empty()

# Appends some more text to the app.
st.text('This is where you provide a killer conclusion.')

# Replaces the first empty slot with a text string.
my_slot1.text(
    'You can use a slot whenever you have something to say, draw, '
    'or represent.')

# Replaces the second empty slot with a chart.
my_slot2.line_chart(numpy.random.randn(20, 2))
```

## What's next?

<<<<<<< HEAD
* [Learn how to speed up your reports with caching](api.md#optimize-performance)
=======
- [Learn how to speed up your apps with caching](api.md#optimize-performance)
>>>>>>> 2c50c8fd
<|MERGE_RESOLUTION|>--- conflicted
+++ resolved
@@ -512,8 +512,4 @@
 
 ## What's next?
 
-<<<<<<< HEAD
-* [Learn how to speed up your reports with caching](api.md#optimize-performance)
-=======
-- [Learn how to speed up your apps with caching](api.md#optimize-performance)
->>>>>>> 2c50c8fd
+- [Learn how to speed up your apps with caching](api.md#optimize-performance)