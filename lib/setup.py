--- conflicted
+++ resolved
@@ -12,13 +12,8 @@
 
 setuptools.setup(
     name='streamlit',
-<<<<<<< HEAD
-    version='0.44.0',  # PEP-440
-    description='Streaming Data Science',
-=======
     version='0.45.0',  # PEP-440
     description='Magical developer tool for machine learning engineers',
->>>>>>> 1269f60e
     long_description=readme(),
     url='https://streamlit.io',
     author='Streamlit Inc',
