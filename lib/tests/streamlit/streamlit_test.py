# -*- coding: utf-8 -*-
# Copyright 2018-2019 Streamlit Inc.
#
# Licensed under the Apache License, Version 2.0 (the "License");
# you may not use this file except in compliance with the License.
# You may obtain a copy of the License at
#
#    http://www.apache.org/licenses/LICENSE-2.0
#
# Unless required by applicable law or agreed to in writing, software
# distributed under the License is distributed on an "AS IS" BASIS,
# WITHOUT WARRANTIES OR CONDITIONS OF ANY KIND, either express or implied.
# See the License for the specific language governing permissions and
# limitations under the License.

"""Streamlit Unit test."""

from mock import patch
import json
import os
import re
import sys
import textwrap
import unittest

from google.protobuf import json_format
import PIL.Image as Image
import numpy as np
import pandas as pd

from streamlit import __version__
from streamlit.elements.Chart import Chart
from streamlit.proto.Balloons_pb2 import Balloons
from streamlit.proto.Text_pb2 import Text
from tests import testutil
import streamlit as st


def get_version():
    """Get version by parsing out setup.py."""
    dirname = os.path.dirname(__file__)
    base_dir = os.path.abspath(os.path.join(dirname, '../..'))
    pattern = re.compile(
        r'(?:.*version=\')(?P<version>.*)(?:\',  # PEP-440$)')
    for line in open(os.path.join(base_dir, 'setup.py')).readlines():
        m = pattern.match(line)
        if m:
            return m.group('version')


class StreamlitTest(unittest.TestCase):
    """Test Streamlit.__init__.py."""

    def test_streamlit_version(self):
        """Test streamlit.__version__."""
        self.assertEqual(__version__, get_version())

    def test_get_option(self):
        """Test streamlit.get_option."""
        # This is set in lib/tests/conftest.py to False
        self.assertEqual(False, st.get_option('browser.gatherUsageStats'))

    def test_set_option(self):
        """Test streamlit.set_option."""
        # This is set in lib/tests/conftest.py to off
        self.assertEqual('off', st.get_option('global.sharingMode'))

        st.set_option('global.sharingMode', 'streamlit-public')
        self.assertEqual(
            'streamlit-public',
            st.get_option('global.sharingMode')
        )


class StreamlitAPITest(testutil.DeltaGeneratorTestCase):
    """Test Public Streamlit Public APIs.

    Unit tests for https://streamlit.io/secret/docs/#api
    """

    def test_st_altair_chart(self):
        """Test st.altair_chart."""
        import altair as alt

        df = pd.DataFrame(np.random.randn(3, 3), columns=['a', 'b', 'c'])

        c = (alt.Chart(df)
            .mark_circle()
            .encode(x='a', y='b', size='c', color='c')
            .interactive())
        st.altair_chart(c)

        el = self.get_delta_from_queue().new_element
        spec = json.loads(el.vega_lite_chart.spec)

        # Checking Vega-Lite is a lot of work so rather than doing that, we
        # just checked to see if the spec data name matches the dataset.
        self.assertEqual(
            spec.get('data').get('name'),
            el.vega_lite_chart.datasets[0].name)

    def test_st_area_chart(self):
        """Test st.area_chart."""
        df = pd.DataFrame([[10, 20, 30]], columns=['a', 'b', 'c'])
        dg = st.area_chart(df, width=640, height=480)

        el = self.get_delta_from_queue().new_element
        self.assertEqual(el.chart.type, 'AreaChart')
        self.assertEqual(el.chart.width, 640)
        self.assertEqual(el.chart.height, 480)
        self.assertEqual(
            el.chart.data.columns.plain_index.data.strings.data,
            ['a', 'b', 'c']
        )
        data = json.loads(json_format.MessageToJson(el.chart.data.data))
        result = [x['int64s']['data'][0] for x in data['cols']]
        self.assertEqual(result, ['10', '20', '30'])

    def test_st_audio(self):
        """Test st.audio."""
        # TODO(armando): generate real audio data
        # For now it doesnt matter cause browser is the one that uses it.
        fake_audio_data = '\x11\x22\x33\x44\x55\x66'.encode('utf-8')

        dg = st.audio(fake_audio_data)

        el = self.get_delta_from_queue().new_element
        # Manually base64 encoded payload above via
        # base64.b64encode(bytes('\x11\x22\x33\x44\x55\x66'.encode('utf-8')))
        self.assertEqual(el.audio.data, 'ESIzRFVm')
        self.assertEqual(el.audio.format, 'audio/wav')

    def test_st_balloons(self):
        """Test st.balloons."""
        with patch('random.randrange') as p:
            p.return_value = 0xDEADBEEF
            dg = st.balloons()

        el = self.get_delta_from_queue().new_element
        self.assertEqual(el.balloons.type, Balloons.DEFAULT)
        self.assertEqual(el.balloons.execution_id, 0xDEADBEEF)

    def test_st_bar_chart(self):
        """Test st.bar_chart."""
        df = pd.DataFrame([[10, 20, 30]], columns=['a', 'b', 'c'])
        dg = st.bar_chart(df, width=640, height=480)

        el = self.get_delta_from_queue().new_element
        self.assertEqual(el.chart.type, 'BarChart')
        self.assertEqual(el.chart.width, 640)
        self.assertEqual(el.chart.height, 480)
        self.assertEqual(
            el.chart.data.columns.plain_index.data.strings.data,
            ['a', 'b', 'c']
        )
        data = json.loads(json_format.MessageToJson(el.chart.data.data))
        result = [x['int64s']['data'][0] for x in data['cols']]
        self.assertEqual(result, ['10', '20', '30'])

    def test_st_code(self):
        """Test st.code."""
        dg = st.code('print(\'My string = %d\' % my_value)',
                     language='python')
        expected = textwrap.dedent('''
            ```python
            print('My string = %d' % my_value)
            ```
        ''')

        el = self.get_delta_from_queue().new_element
        self.assertEqual(el.text.body, expected.strip())
        self.assertEqual(el.text.format, Text.MARKDOWN)

    def test_st_dataframe(self):
        """Test st.dataframe."""
        df = pd.DataFrame({
            'one': [1, 2],
            'two': [11, 22],
        })
        dg = st.dataframe(df)
        el = self.get_delta_from_queue().new_element
        self.assertEqual(el.data_frame.data.cols[0].int64s.data, [1, 2])
        self.assertEqual(el.data_frame.columns.plain_index.data.strings.data, ['one', 'two'])

    def test_st_deck_gl_chart(self):
        """Test st.deck_gl_chart."""
        df = pd.DataFrame({
            'lat': [1, 2, 3, 4],
            'lon': [11, 22, 33, 44],
        })
        dg = st.deck_gl_chart(df)

        el = self.get_delta_from_queue().new_element
        self.assertEqual(el.deck_gl_chart.HasField('data'), False)
        self.assertEqual(json.loads(el.deck_gl_chart.spec), {})

        data = el.deck_gl_chart.layers[0].data
        self.assertEqual(
            json.loads(json_format.MessageToJson(data.data.cols[0].int64s)),
            {
                'data': ['1', '2', '3', '4']
            }
        )
        self.assertEqual(
            json.loads(json_format.MessageToJson(data.data.cols[1].int64s)),
            {
                'data': ['11', '22', '33', '44']
            }
        )

        self.assertEqual(
            json.loads(json_format.MessageToJson(data.columns.plain_index.data.strings)),
            {
                'data': ['lat', 'lon']
            }
        )

        # Default layer
        self.assertEqual(
            json.loads(el.deck_gl_chart.layers[0].spec),
            {'type': 'ScatterplotLayer'}
        )

    def test_st_empty(self):
        """Test st.empty."""
        dg = st.empty()

        el = self.get_delta_from_queue().new_element
        self.assertEqual(el.empty.unused, True)

    def test_st_error(self):
        """Test st.error."""
        dg = st.error('some error')

        el = self.get_delta_from_queue().new_element
        self.assertEqual(el.text.body, 'some error')
        self.assertEqual(el.text.format, Text.ERROR)

    def test_st_exception(self):
        """Test st.exception."""
        e = RuntimeError('Test Exception')
        dg = st.exception(e)

        el = self.get_delta_from_queue().new_element
        self.assertEqual(el.exception.type, 'RuntimeError')
        self.assertEqual(el.exception.message, 'Test Exception')
        # We will test stack_trace when testing
        # streamlit.elements.exception_element
        if sys.version_info >= (3, 0):
            self.assertEqual(el.exception.stack_trace, [])
        else:
            self.assertEqual(
                el.exception.stack_trace,
                [u'Cannot extract the stack trace for this exception. Try '
                 u'calling exception() within the `catch` block.'])

    def test_st_header(self):
        """Test st.header."""
        dg = st.header('some header')

        el = self.get_delta_from_queue().new_element
        self.assertEqual(el.text.body, '## some header')
        self.assertEqual(el.text.format, Text.MARKDOWN)

    def test_st_help(self):
        """Test st.help."""
        dg = st.help(st.header)

        el = self.get_delta_from_queue().new_element
        self.assertEqual(el.doc_string.name, 'header')
        self.assertEqual(el.doc_string.module, 'streamlit')
        self.assertTrue(
            el.doc_string.doc_string.startswith('Display text in header formatting.'))
        if sys.version_info >= (3, 0):
            self.assertEqual(el.doc_string.type, '<class \'function\'>')
        else:
            self.assertEqual(el.doc_string.type, u'<type \'function\'>')
        self.assertEqual(el.doc_string.signature, '(body)')

    def test_st_image_PIL_image(self):
        """Test st.image with PIL image."""
        img = Image.new('RGB', (64, 64), color = 'red')

        # Manually calculated by letting the test fail and copying and
        # pasting the result.
        checksum = 'gNaA9oFUoUBf3Xr7AgAAAAASUVORK5CYII='

        dg = st.image(
            img,
            caption='some caption',
            width=100, format='PNG')

        el = self.get_delta_from_queue().new_element
        self.assertEqual(el.imgs.width, 100)
        self.assertEqual(el.imgs.imgs[0].caption, 'some caption')
        self.assertTrue(el.imgs.imgs[0].data.base64.endswith(checksum))

    def test_st_image_PIL_array(self):
        """Test st.image with a PIL array."""
        imgs = [
            Image.new('RGB', (64, 64), color = 'red'),
            Image.new('RGB', (64, 64), color = 'blue'),
            Image.new('RGB', (64, 64), color = 'green'),
        ]
        # Manually calculated by letting the test fail and copying and
        # pasting the result.
        imgs_b64 = [
            'A1oDWgNaA9oFUoUBf3Xr7AgAAAAASUVORK5CYII=',
            'WgNaA1oDWgPaBVCHAX/y3CvgAAAAAElFTkSuQmCC',
            'NaA1oDWgNaBdYVwBALVjUB8AAAAASUVORK5CYII=',
        ]
        dg = st.image(
            imgs,
            caption=['some caption'] * 3,
            width=200,
            use_column_width=True,
            clamp=True, format='PNG')

        el = self.get_delta_from_queue().new_element
        self.assertEqual(el.imgs.width, -2)
        for idx, checksum in enumerate(imgs_b64):
            self.assertEqual(el.imgs.imgs[idx].caption, 'some caption')
            self.assertTrue(el.imgs.imgs[idx].data.base64.endswith(checksum))

    def test_st_image_with_single_url(self):
        """Test st.image with single url."""
        url = 'http://server/fake0.jpg'

        dg = st.image(
            url,
            caption='some caption',
            width=300)

        el = self.get_delta_from_queue().new_element
        self.assertEqual(el.imgs.width, 300)
        self.assertEqual(el.imgs.imgs[0].caption, 'some caption')
        self.assertEqual(el.imgs.imgs[0].url, url)

    def test_st_image_with_list_of_urls(self):
        """Test st.image with list of urls."""
        urls = [
            'http://server/fake0.jpg',
            'http://server/fake1.jpg',
            'http://server/fake2.jpg',
        ]
        dg = st.image(
            urls,
            caption=['some caption'] * 3,
            width=300)

        el = self.get_delta_from_queue().new_element
        self.assertEqual(el.imgs.width, 300)
        for idx, url in enumerate(urls):
            self.assertEqual(el.imgs.imgs[idx].caption, 'some caption')
            self.assertEqual(el.imgs.imgs[idx].url, url)

    def test_st_image_bad_width(self):
        """Test st.image with bad width."""
        with self.assertRaises(RuntimeError) as ctx:
            st.image('does/not/exist', width=-1234)

        self.assertTrue('Image width must be positive.' in str(ctx.exception))

    def test_st_info(self):
        """Test st.info."""
        dg = st.info('some info')

        el = self.get_delta_from_queue().new_element
        self.assertEqual(el.text.body, 'some info')
        self.assertEqual(el.text.format, Text.INFO)

    def test_st_json(self):
        """Test st.json."""
        dg = st.json('{"some": "json"}')

        el = self.get_delta_from_queue().new_element
        self.assertEqual(el.text.body, '{"some": "json"}')
        self.assertEqual(el.text.format, Text.JSON)

    def test_st_line_chart(self):
        """Test st.line_chart."""
        df = pd.DataFrame([[10, 20, 30]], columns=['a', 'b', 'c'])
        dg = st.line_chart(df, width=640, height=480)

        el = self.get_delta_from_queue().new_element
        self.assertEqual(el.chart.type, 'LineChart')
        self.assertEqual(el.chart.width, 640)
        self.assertEqual(el.chart.height, 480)
        self.assertEqual(
            el.chart.data.columns.plain_index.data.strings.data,
            ['a', 'b', 'c']
        )
        data = json.loads(json_format.MessageToJson(el.chart.data.data))
        result = [x['int64s']['data'][0] for x in data['cols']]
        self.assertEqual(result, ['10', '20', '30'])

    def test_st_map(self):
        """Test st.map."""
        df = pd.DataFrame({'lat': [1.0, 2.0, 3.0], 'lon': [11.0, 12.0, 13.0]})
        dg = st.map(df)

        el = self.get_delta_from_queue().new_element
        data = json.loads(json_format.MessageToJson(el.map.points.data))
        self.assertEqual(
            data['cols'][0]['doubles']['data'],
            [1.0, 2.0, 3.0])
        self.assertEqual(
            data['cols'][1]['doubles']['data'],
            [11.0, 12.0, 13.0])

    def test_st_map_missing_column(self):
        """Test st.map with wrong column label."""
        df = pd.DataFrame({'notlat': [1, 2, 3], 'lon': [11, 12, 13]})
        with self.assertRaises(Exception) as ctx:
            st.map(df)

        self.assertTrue('Map data must contain "lat" and "lon" columns.' in str(ctx.exception))

    def test_st_map_nan_exception(self):
        """Test st.map with NaN in data."""
        df = pd.DataFrame({'lat': [1, 2, np.nan], 'lon': [11, 12, 13]})
        with self.assertRaises(Exception) as ctx:
            st.map(df)

        self.assertTrue('Map data must be numeric.' in str(ctx.exception))

    def test_st_markdown(self):
        """Test st.markdown."""
        dg = st.markdown('    some markdown  ')

        el = self.get_delta_from_queue().new_element
        self.assertEqual(el.text.body, 'some markdown')
        self.assertEqual(el.text.format, Text.MARKDOWN)

    def test_st_progress(self):
        """Test st.progress."""
        dg = st.progress(51)

        el = self.get_delta_from_queue().new_element
        self.assertEqual(el.progress.value, 51)

    def test_st_pyplot(self):
        """Test st.pyplot.

        Need to test:
        * Failed import of matplotlib.
        * Passing in a figure.
        """
        # Matplotlib backend AGG only seems to work with python3
        # TODO(armando): Make this test work with python2.7
        if sys.version_info <= (3, 0):
            return

        import matplotlib
        matplotlib.use('AGG')
        import matplotlib.pyplot as plt

        # Make this deterministic
        np.random.seed(19680801)
        data = np.random.randn(2, 20)

        # Manually calculated by letting the test fail and copying and
        # pasting the result.
        checksum = 'DTuIkOADCFAAEAmPL/AFE92BIZHj8WAAAAAElFTkSuQmCC'

        # Generate a 2 inch x 2 inch figure
        plt.figure(figsize=(2, 2))
        # Add 20 random points to scatter plot.
        plt.scatter(data[0], data[1])
        dg = st.pyplot()

        el = self.get_delta_from_queue().new_element
        self.assertEqual(el.imgs.width, -2)
        self.assertEqual(el.imgs.imgs[0].caption, '')
        self.assertTrue(el.imgs.imgs[0].data.base64.endswith(checksum))

    def test_st_plotly_chart_simple(self):
        """Test st.plotly_chart."""
        import plotly.graph_objs as go

        trace0 = go.Scatter(
            x=[1, 2, 3, 4],
            y=[10, 15, 13, 17]
        )

        data = [trace0]
        dg = st.plotly_chart(data)

        el = self.get_delta_from_queue().new_element
        self.assertEqual(el.plotly_chart.HasField('url'), False)
        self.assertNotEqual(el.plotly_chart.figure.spec, '')
        self.assertNotEqual(el.plotly_chart.figure.config, '')
        self.assertEqual(el.plotly_chart.width, 0)
        self.assertEqual(el.plotly_chart.height, 0)

    def test_st_plotly_chart_dimensions(self):
        """Test st.plotly_chart."""
        import plotly.graph_objs as go

        trace0 = go.Scatter(
            x=[1, 2, 3, 4],
            y=[10, 15, 13, 17]
        )

        data = [trace0]
        dg = st.plotly_chart(data, width=100, height=200)

        el = self.get_delta_from_queue().new_element
        self.assertEqual(el.plotly_chart.HasField('url'), False)
        self.assertNotEqual(el.plotly_chart.figure.spec, '')
        self.assertNotEqual(el.plotly_chart.figure.config, '')
        self.assertEqual(el.plotly_chart.width, 100)
        self.assertEqual(el.plotly_chart.height, 200)

    def test_st_plotly_chart_mpl(self):
        """Test st.plotly_chart can handle Matplotlib figures."""
        # Matplotlib backend AGG only seems to work with python3
        # TODO(armando): Make this test work with python2.7
        if sys.version_info <= (3, 0):
            return

        import matplotlib
        matplotlib.use('AGG')
        import matplotlib.pyplot as plt

        fig = plt.figure()
        plt.plot([10, 20, 30])
        dg = st.plotly_chart(fig)

        el = self.get_delta_from_queue().new_element
        self.assertEqual(el.plotly_chart.HasField('url'), False)
        self.assertNotEqual(el.plotly_chart.figure.spec, '')
        self.assertNotEqual(el.plotly_chart.figure.config, '')
        self.assertEqual(el.plotly_chart.width, 0)
        self.assertEqual(el.plotly_chart.height, 0)

    def test_st_plotly_chart_sharing(self):
        """Test st.plotly_chart when sending data to Plotly's service."""
        import plotly.graph_objs as go

        trace0 = go.Scatter(
            x=[1, 2, 3, 4],
            y=[10, 15, 13, 17]
        )

        data = [trace0]

        with patch('streamlit.elements.plotly_chart.ply.plot') as plot_patch:
            plot_patch.return_value = 'the_url'
            st.plotly_chart(data, sharing='public')

        el = self.get_delta_from_queue().new_element
        self.assertEqual(el.plotly_chart.HasField('figure'), False)
        self.assertNotEqual(el.plotly_chart.url, 'the_url')
        self.assertEqual(el.plotly_chart.width, 0)
        self.assertEqual(el.plotly_chart.height, 0)

    def test_st_subheader(self):
        """Test st.subheader."""
        dg = st.subheader('some subheader')

        el = self.get_delta_from_queue().new_element
        self.assertEqual(el.text.body, '### some subheader')
        self.assertEqual(el.text.format, Text.MARKDOWN)

    def test_st_success(self):
        """Test st.success."""
        dg = st.success('some success')

        el = self.get_delta_from_queue().new_element
        self.assertEqual(el.text.body, 'some success')
        self.assertEqual(el.text.format, Text.SUCCESS)

    def test_st_table(self):
        """Test st.table."""
        df = pd.DataFrame(
            [[1, 2], [3, 4]],
            columns=['col1', 'col2'])
        dg = st.table(df)
        el = self.get_delta_from_queue().new_element
        self.assertEqual(el.table.data.cols[0].int64s.data, [1, 3])
        self.assertEqual(el.table.data.cols[1].int64s.data, [2, 4])
        self.assertEqual(el.table.columns.plain_index.data.strings.data, ['col1', 'col2'])

    def test_st_text(self):
        """Test st.text."""
        dg = st.text('some text')

        el = self.get_delta_from_queue().new_element
        self.assertEqual(el.text.body, 'some text')
        self.assertEqual(el.text.format, Text.PLAIN)

    def test_st_title(self):
        """Test st.title."""
        dg = st.title('some title')

        el = self.get_delta_from_queue().new_element
        self.assertEqual(el.text.body, '# some title')
        self.assertEqual(el.text.format, Text.MARKDOWN)

    def test_st_vega_lite_chart(self):
        """Test st.vega_lite_chart."""
        pass

    def test_st_video(self):
        """Test st.video."""
        # TODO(armando): generate real video data
        # For now it doesnt matter cause browser is the one that uses it.
        fake_video_data = '\x11\x22\x33\x44\x55\x66'.encode('utf-8')

        dg = st.video(fake_video_data)

        el = self.get_delta_from_queue().new_element
        # Manually base64 encoded payload above via
        # base64.b64encode(bytes('\x11\x22\x33\x44\x55\x66'.encode('utf-8')))
        self.assertEqual(el.video.data, 'ESIzRFVm')
        self.assertEqual(el.video.format, 'video/mp4')

    def test_st_warning(self):
        """Test st.warning."""
        dg = st.warning('some warning')

        el = self.get_delta_from_queue().new_element
        self.assertEqual(el.text.body, 'some warning')
        self.assertEqual(el.text.format, Text.WARNING)

    def test_st_native_chart(self):
        """Test st._native_chart."""
        df = pd.DataFrame([[10, 20, 30]], columns=['a', 'b', 'c'])
        chart = Chart(df, 'line_chart', width=640, height=480)
        dg = st._native_chart(chart)

        el = self.get_delta_from_queue().new_element
        self.assertEqual(el.chart.type, 'LineChart')
        self.assertEqual(el.chart.width, 640)
        self.assertEqual(el.chart.height, 480)
        self.assertEqual(
            el.chart.data.columns.plain_index.data.strings.data,
            ['a', 'b', 'c']
        )
        data = json.loads(json_format.MessageToJson(el.chart.data.data))
        result = [x['int64s']['data'][0] for x in data['cols']]
        self.assertEqual(result, ['10', '20', '30'])

    def test_st_text_exception(self):
        """Test st._text_exception."""
        data ={
            'type': 'ModuleNotFoundError',
            'message': 'No module named \'numpy\'',
            'stack_trace': [
                'Traceback (most recent call last):',
                '  File "<stdin>", line 1, in <module>',
                'ModuleNotFoundError: No module named \'numpy\'',
            ]
        }

        dg = st._text_exception(
            data.get('type'),
            data.get('message'),
            data.get('stack_trace'),
        )

        el = self.get_delta_from_queue().new_element
        self.assertEqual(el.exception.type, data.get('type'))
        self.assertEqual(el.exception.message, data.get('message'))
        self.assertEqual(el.exception.stack_trace, data.get('stack_trace'))



<<<<<<< HEAD
class StreamlitWriteTest(unittest.TestCase):
    """Test st.write.

    Unit tests for https://streamlit.io/secret/docs/api/text.html#streamlit.write

    Because we're going to test st.markdown, st.pyplot, st.altair_chart
    later on, we don't have to test it in st.write In st.write, all we're
    trying to check is that the right st.* method gets called
    """

    def test_string(self):
        """Test st.write with a string."""
        with patch('streamlit.markdown') as p:
            st.write('some string')

            p.assert_called_once()

        with patch('streamlit.markdown') as p:
            st.write('more', 'strings', 'to', 'pass')

            p.assert_called_once_with('more strings to pass')

    def test_dataframe(self):
        """Test st.write with dataframe."""
        data = {
            'DataFrame': pd.DataFrame([[20, 30, 50]], columns=['a', 'b', 'c']),
            'Series': pd.Series(np.array(['a', 'b', 'c'])),
            'Index': pd.Index(list('abc')),
            'ndarray': np.array(['a', 'b', 'c']),
            'Styler': pd.DataFrame({'a': [1], 'b': [2]}).style.format('{:.2%}'),
        }

        # Make sure we have test cases for all _DATAFRAME_LIKE_TYPES
        self.assertEqual(sorted(data.keys()), sorted(st._DATAFRAME_LIKE_TYPES))

        for df in data.values():
            with patch('streamlit.dataframe') as p:
                st.write(df)

                p.assert_called_once()

    def test_exception_type(self):
        """Test st.write with exception."""
        with patch('streamlit.exception') as p:
            st.write(Exception('some exception'))

            p.assert_called_once()

    def test_help(self):
        """Test st.write with help types."""
        # Test module
        with patch('streamlit.help') as p:
            st.write(np)

            p.assert_called_once()

        # Test function
        with patch('streamlit.help') as p:
            st.write(st.set_option)

            p.assert_called_once()

    @patch('streamlit.util.is_type')
    def test_altair_chart(self, is_type):
        """Test st.write with altair_chart."""
        is_type.return_value = True

        class FakeChart(object):
            pass

        with patch('streamlit.altair_chart') as p:
            st.write(FakeChart())

            p.assert_called_once()

    @patch('streamlit.util.is_type')
    def test_pyplot(self, is_type):
        """Test st.write with matplotlib."""
        is_type.side_effect = [False, True]

        class FakePyplot(object):
            pass

        with patch('streamlit.pyplot') as p:
            st.write(FakePyplot())

            p.assert_called_once()

    def test_plotly(self):
        import plotly.graph_objs as go

        """Test st.write with plotly object."""
        with patch('streamlit.plotly_chart') as p:
            st.write([go.Scatter(x=[1, 2], y=[10, 20])])

            p.assert_called_once()

    def test_dict(self):
        """Test st.write with dict."""
        with patch('streamlit.json') as p:
            st.write({'a': 1, 'b': 2})

            p.assert_called_once()

    @patch('streamlit.markdown')
    @patch('streamlit.json')
    def test_dict_and_string(self, mock_json, mock_markdown):
        """Test st.write with dict."""
        manager = Mock()
        manager.attach_mock(mock_json, 'json')
        manager.attach_mock(mock_markdown, 'markdown')

        st.write('here is a dict', {'a': 1, 'b': 2}, ' and that is all')

        expected_calls = [
            call.markdown('here is a dict'),
            call.json({'a': 1, 'b': 2}),
            call.markdown(' and that is all'),
        ]
        self.assertEqual(manager.mock_calls, expected_calls)

    def test_default_object(self):
        """Test st.write with default clause ie some object."""
        class SomeObject(object):
            def __str__(self):
                return '1 * 2 - 3 = 4 `ok` !'

        with patch('streamlit.markdown') as p:
            st.write(SomeObject())

            p.assert_called_once_with(u'`1 * 2 - 3 = 4 \\`ok\\` !`')

    def test_exception(self):
        """Test st.write that raises an exception."""
        with patch('streamlit.markdown') as m, patch('streamlit.exception') as e:
            m.side_effect = Exception('some exception')
            st.write('some text')

            e.assert_called_once()

    def test_spinner(self):
        """Test st.spinner."""
        # TODO(armando): Test that the message is actually passed to
        # message.warning
        with patch('streamlit.empty') as e:
            with st.spinner('some message'):
                time.sleep(0.15)
            e.assert_called_once_with()
=======
>>>>>>> 1269f60e
<|MERGE_RESOLUTION|>--- conflicted
+++ resolved
@@ -663,158 +663,4 @@
         el = self.get_delta_from_queue().new_element
         self.assertEqual(el.exception.type, data.get('type'))
         self.assertEqual(el.exception.message, data.get('message'))
-        self.assertEqual(el.exception.stack_trace, data.get('stack_trace'))
-
-
-
-<<<<<<< HEAD
-class StreamlitWriteTest(unittest.TestCase):
-    """Test st.write.
-
-    Unit tests for https://streamlit.io/secret/docs/api/text.html#streamlit.write
-
-    Because we're going to test st.markdown, st.pyplot, st.altair_chart
-    later on, we don't have to test it in st.write In st.write, all we're
-    trying to check is that the right st.* method gets called
-    """
-
-    def test_string(self):
-        """Test st.write with a string."""
-        with patch('streamlit.markdown') as p:
-            st.write('some string')
-
-            p.assert_called_once()
-
-        with patch('streamlit.markdown') as p:
-            st.write('more', 'strings', 'to', 'pass')
-
-            p.assert_called_once_with('more strings to pass')
-
-    def test_dataframe(self):
-        """Test st.write with dataframe."""
-        data = {
-            'DataFrame': pd.DataFrame([[20, 30, 50]], columns=['a', 'b', 'c']),
-            'Series': pd.Series(np.array(['a', 'b', 'c'])),
-            'Index': pd.Index(list('abc')),
-            'ndarray': np.array(['a', 'b', 'c']),
-            'Styler': pd.DataFrame({'a': [1], 'b': [2]}).style.format('{:.2%}'),
-        }
-
-        # Make sure we have test cases for all _DATAFRAME_LIKE_TYPES
-        self.assertEqual(sorted(data.keys()), sorted(st._DATAFRAME_LIKE_TYPES))
-
-        for df in data.values():
-            with patch('streamlit.dataframe') as p:
-                st.write(df)
-
-                p.assert_called_once()
-
-    def test_exception_type(self):
-        """Test st.write with exception."""
-        with patch('streamlit.exception') as p:
-            st.write(Exception('some exception'))
-
-            p.assert_called_once()
-
-    def test_help(self):
-        """Test st.write with help types."""
-        # Test module
-        with patch('streamlit.help') as p:
-            st.write(np)
-
-            p.assert_called_once()
-
-        # Test function
-        with patch('streamlit.help') as p:
-            st.write(st.set_option)
-
-            p.assert_called_once()
-
-    @patch('streamlit.util.is_type')
-    def test_altair_chart(self, is_type):
-        """Test st.write with altair_chart."""
-        is_type.return_value = True
-
-        class FakeChart(object):
-            pass
-
-        with patch('streamlit.altair_chart') as p:
-            st.write(FakeChart())
-
-            p.assert_called_once()
-
-    @patch('streamlit.util.is_type')
-    def test_pyplot(self, is_type):
-        """Test st.write with matplotlib."""
-        is_type.side_effect = [False, True]
-
-        class FakePyplot(object):
-            pass
-
-        with patch('streamlit.pyplot') as p:
-            st.write(FakePyplot())
-
-            p.assert_called_once()
-
-    def test_plotly(self):
-        import plotly.graph_objs as go
-
-        """Test st.write with plotly object."""
-        with patch('streamlit.plotly_chart') as p:
-            st.write([go.Scatter(x=[1, 2], y=[10, 20])])
-
-            p.assert_called_once()
-
-    def test_dict(self):
-        """Test st.write with dict."""
-        with patch('streamlit.json') as p:
-            st.write({'a': 1, 'b': 2})
-
-            p.assert_called_once()
-
-    @patch('streamlit.markdown')
-    @patch('streamlit.json')
-    def test_dict_and_string(self, mock_json, mock_markdown):
-        """Test st.write with dict."""
-        manager = Mock()
-        manager.attach_mock(mock_json, 'json')
-        manager.attach_mock(mock_markdown, 'markdown')
-
-        st.write('here is a dict', {'a': 1, 'b': 2}, ' and that is all')
-
-        expected_calls = [
-            call.markdown('here is a dict'),
-            call.json({'a': 1, 'b': 2}),
-            call.markdown(' and that is all'),
-        ]
-        self.assertEqual(manager.mock_calls, expected_calls)
-
-    def test_default_object(self):
-        """Test st.write with default clause ie some object."""
-        class SomeObject(object):
-            def __str__(self):
-                return '1 * 2 - 3 = 4 `ok` !'
-
-        with patch('streamlit.markdown') as p:
-            st.write(SomeObject())
-
-            p.assert_called_once_with(u'`1 * 2 - 3 = 4 \\`ok\\` !`')
-
-    def test_exception(self):
-        """Test st.write that raises an exception."""
-        with patch('streamlit.markdown') as m, patch('streamlit.exception') as e:
-            m.side_effect = Exception('some exception')
-            st.write('some text')
-
-            e.assert_called_once()
-
-    def test_spinner(self):
-        """Test st.spinner."""
-        # TODO(armando): Test that the message is actually passed to
-        # message.warning
-        with patch('streamlit.empty') as e:
-            with st.spinner('some message'):
-                time.sleep(0.15)
-            e.assert_called_once_with()
-=======
->>>>>>> 1269f60e
+        self.assertEqual(el.exception.stack_trace, data.get('stack_trace'))