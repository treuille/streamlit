--- conflicted
+++ resolved
@@ -381,14 +381,6 @@
             message = 'Running %s(...).' % name
         with st.spinner(message):
             hasher = hashlib.new('md5')
-<<<<<<< HEAD
-            LOGGER.debug('Created the hasher. (%s)', func.__name__)
-            arg_string = pickle.dumps([argc, argv], pickle.HIGHEST_PROTOCOL)
-            LOGGER.debug('Hashing %i bytes. %s',
-                len(arg_string), func.__name__)
-            hasher.update(arg_string)
-            hasher.update(inspect.getsource(func).encode('utf-8'))
-=======
 
             args_hasher = CodeHasher('md5', hasher)
             args_hasher.update([argc, argv])
@@ -402,7 +394,6 @@
             LOGGER.debug('Hashing function %s in %i bytes.',
                          name, code_hasher.size)
 
->>>>>>> 1269f60e
             key = hasher.hexdigest()
             LOGGER.debug('Cache key: %s', key)
 
