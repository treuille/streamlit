# Copyright 2019 Streamlit Inc. All rights reserved.
# -*- coding: utf-8 -*-

import json
import logging
import threading
from enum import Enum

import tornado.concurrent
import tornado.gen
import tornado.web
import tornado.websocket
import tornado.ioloop

from streamlit import config
from streamlit import metrics
from streamlit import protobuf
from streamlit import util
from streamlit.ReportContext import ReportContext

from streamlit.logger import get_logger

LOGGER = get_logger(__name__)


# Largest message that can be sent via the WebSocket connection.
# (Limit was picked arbitrarily)
# TODO: Break message in several chunks if too large.
MESSAGE_SIZE_LIMIT = 5 * 10e7  # 50MB


TORNADO_SETTINGS = {
    'compress_response': True,  # Gzip HTTP responses.
    'websocket_ping_interval': 20,  # Ping every 20s to keep WS alive.
    'websocket_ping_timeout': 30,  # Pings should be responded to within 30s.
    'websocket_max_message_size': MESSAGE_SIZE_LIMIT,  # Up the WS size limit.
}


# Dictionary key used to mark the script execution context that starts
# up before the first browser connects.
PREHEATED_REPORT_CONTEXT = 'PREHEATED_REPORT_CONTEXT'


class State(Enum):
    INITIAL = 'INITIAL'
    WAITING_FOR_FIRST_BROWSER = 'WAITING_FOR_FIRST_BROWSER'
    ONE_OR_MORE_BROWSERS_CONNECTED = 'ONE_OR_MORE_BROWSERS_CONNECTED'
    NO_BROWSERS_CONNECTED = 'NO_BROWSERS_CONNECTED'
    STOPPING = 'STOPPING'
    STOPPED = 'STOPPED'


class Server(object):

    _singleton = None

    @classmethod
    def get_current(cls):
        """Return the singleton instance."""
        if cls._singleton is None:
            Server()

        return Server._singleton

    def __init__(self, script_path, script_argv, on_server_start_callback):
        """Initialize server."""
        LOGGER.debug('Initializing server...')

        if Server._singleton is not None:
            raise RuntimeError(
                'Server already initialized. Use .get_current() instead')

        Server._singleton = self

        _set_tornado_log_levels()

        self._script_path = script_path
        self._script_argv = script_argv
        self._on_server_start_callback = on_server_start_callback

        # Mapping of WebSocket->ReportContext.
        self._report_contexts = {}

        self._must_stop = threading.Event()
        self._state = None
        self._set_state(State.INITIAL)
        self._ioloop = tornado.ioloop.IOLoop.current()

        port = config.get_option('server.port')
        app = tornado.web.Application(self._get_routes(), **TORNADO_SETTINGS)
        app.listen(port)

        LOGGER.debug('Server started on port %s', port)

    def get_debug(self):
        return {
            'report': self._report.get_debug(),
        }

    def _get_routes(self):
        routes = [
            (r'/stream', _BrowserWebSocketHandler, dict(server=self)),
            (r'/healthz', _HealthHandler, dict(server=self)),
            (r'/debugz', _DebugHandler, dict(server=self)),
            (r'/metrics', _MetricsHandler, dict(server=self)),
        ]

        if (config.get_option('global.developmentMode') and
                config.get_option('global.useNode')):
            LOGGER.debug('Serving static content from the Node dev server')
        else:
            static_path = util.get_static_dir()
            LOGGER.debug('Serving static content from %s', static_path)

            routes.extend([
                (r"/()$", tornado.web.StaticFileHandler,
                    {'path': '%s/index.html' % static_path}),
                (r"/(.*)", tornado.web.StaticFileHandler,
                    {'path': '%s/' % static_path}),
            ])

        return routes

    def _set_state(self, new_state):
        LOGGER.debug('Server state: %s -> %s' % (self._state, new_state))
        self._state = new_state

    @property
    def is_ready_for_browser_connection(self):
        return self._state not in (
            State.INITIAL,
            State.STOPPING,
            State.STOPPED,
        )

    @property
    def browser_is_connected(self):
        return self._state == State.ONE_OR_MORE_BROWSERS_CONNECTED

    @tornado.gen.coroutine
    def loop_coroutine(self):
        if self._state == State.INITIAL:
            self._set_state(State.WAITING_FOR_FIRST_BROWSER)
        elif self._state == State.ONE_OR_MORE_BROWSERS_CONNECTED:
            pass
        else:
            raise RuntimeError('Bad server state at start: %s' % self._state)

        self._on_server_start_callback(self)

        while not self._must_stop.is_set():
            if self._state == State.WAITING_FOR_FIRST_BROWSER:
                pass

            elif self._state == State.ONE_OR_MORE_BROWSERS_CONNECTED:

                # Shallow-clone _report_contexts into a list, so we can iterate
                # over it and not worry about whether it's being changed
                # outside this coroutine.
                ws_ctx_pairs = list(self._report_contexts.items())

                for ws, report_ctx in ws_ctx_pairs:
                    if ws is PREHEATED_REPORT_CONTEXT:
                        continue
                    if ws is None:
                        continue
                    msg_list = report_ctx.flush_browser_queue()
                    for msg in msg_list:
                        msg_str = _serialize(msg)
                        try:
                            ws.write_message(msg_str, binary=True)
                        except tornado.websocket.WebSocketClosedError:
                            self._remove_browser_connection(ws)
                        yield
                    yield

            elif self._state == State.NO_BROWSERS_CONNECTED:
                pass

            else:
                # Break out of the thread loop if we encounter any other state.
                break

            yield tornado.gen.sleep(0.01)

        # Shut down all ReportContexts
        for report_ctx in list(self._report_contexts.values()):
            report_ctx.shutdown()

        self._set_state(State.STOPPED)

        # Stop the ioloop. This will end our process.
        self._ioloop.stop()

    def stop(self):
        self._set_state(State.STOPPING)
        self._must_stop.set()

    def add_preheated_report_context(self):
        """Register a fake browser with the server and run the script.

        This is used to start running the user's script even before the first
        browser connects.
        """
<<<<<<< HEAD
        # report_ctx = self._add_browser_connection(PREHEATED_REPORT_CONTEXT)
        # report_ctx.handle_rerun_script_request()
        # TODO: Re-enable this when preheating is fixed
        pass
=======
        report_ctx = self._add_browser_connection(PREHEATED_REPORT_CONTEXT)
        report_ctx.handle_rerun_script_request(is_preheat=True)
>>>>>>> 83bade2d

    def _add_browser_connection(self, ws):
        """Register a connected browser with the server

        Parameters
        ----------
        ws : _BrowserWebSocketHandler or PREHEATED_REPORT_CONTEXT
            The newly-connected websocket handler

        Returns
        -------
        ReportContext
            The ReportContext associated with this browser connection

        """
        if ws not in self._report_contexts:

<<<<<<< HEAD
            if (len(self._report_contexts) == 1 and
                    PREHEATED_REPORT_CONTEXT in self._report_contexts):
=======
            if PREHEATED_REPORT_CONTEXT in self._report_contexts:
                assert len(self._report_contexts) == 1
>>>>>>> 83bade2d
                LOGGER.debug('Reusing preheated context for ws %s', ws)
                report_ctx = self._report_contexts[PREHEATED_REPORT_CONTEXT]
                del self._report_contexts[PREHEATED_REPORT_CONTEXT]
            else:
                LOGGER.debug('Creating new context for ws %s', ws)
                report_ctx = ReportContext(
                    ioloop=self._ioloop,
                    script_path=self._script_path,
                    script_argv=self._script_argv,
                    is_preheat=ws is PREHEATED_REPORT_CONTEXT)

            self._report_contexts[ws] = report_ctx

            if ws is not PREHEATED_REPORT_CONTEXT:
                self._set_state(State.ONE_OR_MORE_BROWSERS_CONNECTED)

        return self._report_contexts[ws]

    def _remove_browser_connection(self, ws):
        if ws in self._report_contexts:
            ctx = self._report_contexts[ws]
            del self._report_contexts[ws]
            ctx.shutdown()

        if len(self._report_contexts) == 0:
            self._set_state(State.NO_BROWSERS_CONNECTED)


class _SpecialRequestHandler(tornado.web.RequestHandler):
    """Superclass for "special" endpoints, like /healthz."""

    def initialize(self, server):
        self._server = server

    def set_default_headers(self):
        self.set_header('Cache-Control', 'no-cache')
        # Only allow cross-origin requests when using the Node server. This is
        # only needed when using the Node server anyway, since in that case we
        # have a dev port and the prod port, which count as two origins.
        if (not config.get_option('server.enableCORS') or
                config.get_option('global.useNode')):
            self.set_header('Access-Control-Allow-Origin', '*')


class _HealthHandler(_SpecialRequestHandler):
    def get(self):
        if self._server.is_ready_for_browser_connection:
            self.write('ok')
            self.set_status(200)
        else:
            # 503 = SERVICE_UNAVAILABLE
            self.set_status(503)
            self.write('unavailable')


class _MetricsHandler(_SpecialRequestHandler):
    def get(self):
        if config.get_option('global.metrics'):
            self.add_header('Cache-Control', 'no-cache')
            self.set_header('Content-Type', 'text/plain')
            self.write(metrics.Client.get_current().generate_latest())
        else:
            self.set_status(404)
            raise tornado.web.Finish()


class _DebugHandler(_SpecialRequestHandler):
    def get(self):
        self.add_header('Cache-Control', 'no-cache')
        self.write(
            '<code><pre>%s</pre><code>' %
            json.dumps(
                self._server.get_debug(),
                indent=2,
            ))


class _BrowserWebSocketHandler(tornado.websocket.WebSocketHandler):
    """Handles a WebSocket connection from the browser"""
    def initialize(self, server):
        self._server = server

    def check_origin(self, origin):
        """Set up CORS."""
        return _is_url_from_allowed_origins(origin)

    def open(self):
        self._ctx = self._server._add_browser_connection(self)

    def on_close(self):
        self._server._remove_browser_connection(self)

    @tornado.gen.coroutine
    def on_message(self, payload):
        msg = protobuf.BackMsg()

        try:
            msg.ParseFromString(payload)
            LOGGER.debug('Received the following back message:\n%s', msg)

            msg_type = msg.WhichOneof('type')

            if msg_type == 'cloud_upload':
                yield self._ctx.handle_save_request(self)
            elif msg_type == 'rerun_script':
                self._ctx.handle_rerun_script_request(
                    command_line=msg.rerun_script)
            elif msg_type == 'clear_cache':
                self._ctx.handle_clear_cache_request()
            elif msg_type == 'set_run_on_save':
                self._ctx.handle_set_run_on_save_request(msg.set_run_on_save)
            elif msg_type == 'stop_report':
                self._ctx.handle_stop_script_request()
            elif msg_type == 'update_widgets':
                self._ctx.handle_rerun_script_request(
                    widget_state=msg.update_widgets)
            elif msg_type == 'close_connection':
                if config.get_option('global.developmentMode'):
                    Server.get_current().stop()
                else:
                    LOGGER.warning(
                        'Client tried to close connection when '
                        'not in development mode')
            else:
                LOGGER.warning('No handler for "%s"', msg_type)

        except BaseException as e:
            LOGGER.error(e)
            self._ctx.enqueue_exception(e)


def _set_tornado_log_levels():
    if not config.get_option('global.developmentMode'):
        # Hide logs unless they're super important.
        # Example of stuff we don't care about: 404 about .js.map files.
        logging.getLogger('tornado.access').setLevel(logging.ERROR)
        logging.getLogger('tornado.application').setLevel(logging.ERROR)
        logging.getLogger('tornado.general').setLevel(logging.ERROR)


def _serialize(msg):
    msg_str = msg.SerializeToString()

    if len(msg_str) > MESSAGE_SIZE_LIMIT:
        _convert_msg_to_exception_msg(msg, RuntimeError('Data too large'))
        msg_str = msg.SerializeToString()

    return msg_str


def _convert_msg_to_exception_msg(msg, e):
    import streamlit.elements.exception_proto as exception_proto

    delta_id = msg.delta.id
    msg.Clear()
    msg.delta.id = delta_id

    exception_proto.marshall(msg.delta.new_element.exception, e)


def _is_url_from_allowed_origins(url):
    """Return True if URL is from allowed origins (for CORS purpose).

    Allowed origins:
    1. localhost
    2. The internal and external IP addresses of the machine where this
       function was called from.
    3. The cloud storage domain configured in `s3.bucket`.

    If `server.enableCORS` is False, this allows all origins.

    Parameters
    ----------
    url : str
        The URL to check

    Returns
    -------
    bool
        True if URL is accepted. False otherwise.

    """
    if not config.get_option('server.enableCORS'):
        # Allow everything when CORS is disabled.
        return True

    hostname = util.get_hostname(url)

    allowed_domains = [
        # Check localhost first.
        'localhost',
        '0.0.0.0',
        '127.0.0.1',
        # Try to avoid making unecessary HTTP requests by checking if the user
        # manually specified a server address.
        _get_server_address_if_manually_set,
        _get_s3_url_host_if_manually_set,
        # Then try the options that depend on HTTP requests or opening sockets.
        util.get_internal_ip,
        util.get_external_ip,
        lambda: config.get_option('s3.bucket'),
    ]

    for allowed_domain in allowed_domains:
        if util.is_function(allowed_domain):
            allowed_domain = allowed_domain()

        if allowed_domain is None:
            continue

        if hostname == allowed_domain:
            return True

    return False


def _get_server_address_if_manually_set():
    if config.is_manually_set('browser.serverAddress'):
        return util.get_hostname(config.get_option('browser.serverAddress'))


def _get_s3_url_host_if_manually_set():
    if config.is_manually_set('s3.url'):
        return util.get_hostname(config.get_option('s3.url'))<|MERGE_RESOLUTION|>--- conflicted
+++ resolved
@@ -203,15 +203,8 @@
         This is used to start running the user's script even before the first
         browser connects.
         """
-<<<<<<< HEAD
-        # report_ctx = self._add_browser_connection(PREHEATED_REPORT_CONTEXT)
-        # report_ctx.handle_rerun_script_request()
-        # TODO: Re-enable this when preheating is fixed
-        pass
-=======
         report_ctx = self._add_browser_connection(PREHEATED_REPORT_CONTEXT)
         report_ctx.handle_rerun_script_request(is_preheat=True)
->>>>>>> 83bade2d
 
     def _add_browser_connection(self, ws):
         """Register a connected browser with the server
@@ -229,13 +222,8 @@
         """
         if ws not in self._report_contexts:
 
-<<<<<<< HEAD
-            if (len(self._report_contexts) == 1 and
-                    PREHEATED_REPORT_CONTEXT in self._report_contexts):
-=======
             if PREHEATED_REPORT_CONTEXT in self._report_contexts:
                 assert len(self._report_contexts) == 1
->>>>>>> 83bade2d
                 LOGGER.debug('Reusing preheated context for ws %s', ws)
                 report_ctx = self._report_contexts[PREHEATED_REPORT_CONTEXT]
                 del self._report_contexts[PREHEATED_REPORT_CONTEXT]
@@ -244,8 +232,7 @@
                 report_ctx = ReportContext(
                     ioloop=self._ioloop,
                     script_path=self._script_path,
-                    script_argv=self._script_argv,
-                    is_preheat=ws is PREHEATED_REPORT_CONTEXT)
+                    script_argv=self._script_argv)
 
             self._report_contexts[ws] = report_ctx
 
