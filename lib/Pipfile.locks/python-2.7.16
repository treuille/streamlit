{
    "_meta": {
        "hash": {
            "sha256": "ebab2f7dc166f129e44d0f1f4eec6264ac8830ae482d36d0efd9c06050dd5a39"
        },
        "pipfile-spec": 6,
        "requires": {},
        "sources": [
            {
                "name": "pypi",
                "url": "https://pypi.org/simple",
                "verify_ssl": true
            }
        ]
    },
    "default": {
        "argh": {
            "hashes": [
                "sha256:a9b3aaa1904eeb78e32394cd46c6f37ac0fb4af6dc488daa58971bdc7d7fcaf3",
                "sha256:e9535b8c84dc9571a48999094fda7f33e63c3f1b74f3e5f3ac0105a58405bb65"
            ],
            "version": "==0.26.2"
        },
        "base58": {
            "hashes": [
                "sha256:1e42993c0628ed4f898c03b522b26af78fb05115732549b21a028bc4633d19ab",
                "sha256:6aa0553e477478993588303c54659d15e3c17ae062508c854a8b752d07c716bd",
                "sha256:9a793c599979c497800eb414c852b80866f28daaed5494703fc129592cc83e60"
            ],
            "index": "pypi",
            "version": "==1.0.3"
        },
        "blinker": {
            "hashes": [
                "sha256:471aee25f3992bd325afa3772f1063dbdbbca947a041b8b89466dc00d606f8b6"
            ],
            "index": "pypi",
            "version": "==1.4"
        },
        "boto3": {
            "hashes": [
<<<<<<< HEAD
                "sha256:01f1792838981191da87bed271f2b486841a282fcd78a3b5bac98e5b85c95ba8",
                "sha256:0f1f796abf85e53a8a50b893cbeccd93ee081184453127b663da4b97d72aa0cc"
            ],
            "index": "pypi",
            "version": "==1.9.197"
        },
        "botocore": {
            "hashes": [
                "sha256:6e7c49014430f73ba6ab638d4ad313f8522b8185e476fe1a57ce9cd50c596062",
                "sha256:78627966a280328e4a7018758e91e6413d5cae8387e08ab219e232689a92cb45"
            ],
            "index": "pypi",
            "version": "==1.12.197"
=======
                "sha256:663d5bb17cfdf706a0c157f6eeb01f5c22a29c7528b49f9f4deb73af27301b19",
                "sha256:b8796d48f06e8701bd26671bee9936cf6403042ab8e79d6561b1e8496a31d19b"
            ],
            "index": "pypi",
            "version": "==1.9.209"
        },
        "botocore": {
            "hashes": [
                "sha256:8be475b83c3b654a78c2aa195dc4c82852a31c2e72b32b73f570260ae6451eba",
                "sha256:bf2dcd604a83b045df0870486c3252785734b1cbe167752b8f777d8174218e64"
            ],
            "index": "pypi",
            "version": "==1.12.209"
>>>>>>> 1269f60e
        },
        "click": {
            "hashes": [
                "sha256:2335065e6395b9e67ca716de5f7526736bfa6ceead690adf616d925bdc622b13",
                "sha256:5b94b49521f6456670fdb30cd82a4eca9412788a93fa6dd6df72c94d5a8ff2d7"
            ],
            "index": "pypi",
            "version": "==7.0"
        },
        "docutils": {
            "hashes": [
                "sha256:6c4f696463b79f1fb8ba0c594b63840ebd41f059e92b31957c46b74a4599b6d0",
                "sha256:9e4d7ecfc600058e07ba661411a2b7de2fd0fafa17d1a7f7361cd47b1175c827",
                "sha256:a2aeea129088da402665e92e0b25b04b073c04b2dce4ab65caaa38b7ce2e1a99"
            ],
            "version": "==0.15.2"
        },
        "enum-compat": {
            "hashes": [
                "sha256:939ceff18186a5762ae4db9fa7bfe017edbd03b66526b798dd8245394c8a4192"
            ],
            "index": "pypi",
            "version": "==0.0.2"
        },
        "enum34": {
            "hashes": [
                "sha256:2d81cbbe0e73112bdfe6ef8576f2238f2ba27dd0d55752a776c41d38b7da2850",
                "sha256:644837f692e5f550741432dd3f223bbb9852018674981b1664e5dc339387588a",
                "sha256:6bd0f6ad48ec2aa117d3d141940d484deccda84d4fcd884f5c3d93c23ecd8c79",
                "sha256:8ad8c4783bf61ded74527bffb48ed9b54166685e4230386a9ed9b1279e2df5b1"
            ],
            "version": "==1.1.6"
        },
        "future": {
            "hashes": [
                "sha256:67045236dcfd6816dc439556d009594abf643e5eb48992e36beac09c2ca659b8"
            ],
            "index": "pypi",
            "version": "==0.17.1"
        },
        "futures": {
            "hashes": [
                "sha256:49b3f5b064b6e3afc3316421a3f25f66c137ae88f068abbf72830170033c5e16",
                "sha256:7e033af76a5e35f58e56da7a91e687706faf4e7bdfb2cbc3f2cca6b9bcda9794"
            ],
            "index": "pypi",
            "markers": "python_version < '3.0'",
            "version": "==3.3.0"
        },
        "jmespath": {
            "hashes": [
                "sha256:3720a4b1bd659dd2eecad0666459b9788813e032b83e7ba58578e48254e0a0e6",
                "sha256:bde2aef6f44302dfb30320115b17d030798de8c4110e28d5cf6cf91a7a31074c"
            ],
            "version": "==0.9.4"
        },
        "numpy": {
            "hashes": [
                "sha256:0778076e764e146d3078b17c24c4d89e0ecd4ac5401beff8e1c87879043a0633",
                "sha256:141c7102f20abe6cf0d54c4ced8d565b86df4d3077ba2343b61a6db996cefec7",
                "sha256:14270a1ee8917d11e7753fb54fc7ffd1934f4d529235beec0b275e2ccf00333b",
                "sha256:27e11c7a8ec9d5838bc59f809bfa86efc8a4fd02e58960fa9c49d998e14332d5",
                "sha256:2a04dda79606f3d2f760384c38ccd3d5b9bb79d4c8126b67aff5eb09a253763e",
                "sha256:3c26010c1b51e1224a3ca6b8df807de6e95128b0908c7e34f190e7775455b0ca",
                "sha256:52c40f1a4262c896420c6ea1c6fda62cf67070e3947e3307f5562bd783a90336",
                "sha256:6e4f8d9e8aa79321657079b9ac03f3cf3fd067bf31c1cca4f56d49543f4356a5",
                "sha256:7242be12a58fec245ee9734e625964b97cf7e3f2f7d016603f9e56660ce479c7",
                "sha256:7dc253b542bfd4b4eb88d9dbae4ca079e7bf2e2afd819ee18891a43db66c60c7",
                "sha256:94f5bd885f67bbb25c82d80184abbf7ce4f6c3c3a41fbaa4182f034bba803e69",
                "sha256:a89e188daa119ffa0d03ce5123dee3f8ffd5115c896c2a9d4f0dbb3d8b95bfa3",
                "sha256:ad3399da9b0ca36e2f24de72f67ab2854a62e623274607e37e0ce5f5d5fa9166",
                "sha256:b0348be89275fd1d4c44ffa39530c41a21062f52299b1e3ee7d1c61f060044b8",
                "sha256:b5554368e4ede1856121b0dfa35ce71768102e4aa55e526cb8de7f374ff78722",
                "sha256:cbddc56b2502d3f87fda4f98d948eb5b11f36ff3902e17cb6cc44727f2200525",
                "sha256:d79f18f41751725c56eceab2a886f021d70fd70a6188fd386e29a045945ffc10",
                "sha256:dc2ca26a19ab32dc475dbad9dfe723d3a64c835f4c23f625c2b6566ca32b9f29",
                "sha256:dd9bcd4f294eb0633bb33d1a74febdd2b9018b8b8ed325f861fffcd2c7660bb8",
                "sha256:e8baab1bc7c9152715844f1faca6744f2416929de10d7639ed49555a85549f52",
                "sha256:ec31fe12668af687b99acf1567399632a7c47b0e17cfb9ae47c098644ef36797",
                "sha256:f12b4f7e2d8f9da3141564e6737d79016fe5336cc92de6814eba579744f65b0a",
                "sha256:f58ac38d5ca045a377b3b377c84df8175ab992c970a53332fa8ac2373df44ff7"
            ],
            "index": "pypi",
            "version": "==1.16.4"
        },
        "pandas": {
            "hashes": [
                "sha256:071e42b89b57baa17031af8c6b6bbd2e9a5c68c595bc6bf9adabd7a9ed125d3b",
                "sha256:17450e25ae69e2e6b303817bdf26b2cd57f69595d8550a77c308be0cd0fd58fa",
                "sha256:17916d818592c9ec891cbef2e90f98cc85e0f1e89ed0924c9b5220dc3209c846",
                "sha256:2538f099ab0e9f9c9d09bbcd94b47fd889bad06dc7ae96b1ed583f1dc1a7a822",
                "sha256:366f30710172cb45a6b4f43b66c220653b1ea50303fbbd94e50571637ffb9167",
                "sha256:42e5ad741a0d09232efbc7fc648226ed93306551772fc8aecc6dce9f0e676794",
                "sha256:4e718e7f395ba5bfe8b6f6aaf2ff1c65a09bb77a36af6394621434e7cc813204",
                "sha256:4f919f409c433577a501e023943e582c57355d50a724c589e78bc1d551a535a2",
                "sha256:4fe0d7e6438212e839fc5010c78b822664f1a824c0d263fd858f44131d9166e2",
                "sha256:5149a6db3e74f23dc3f5a216c2c9ae2e12920aa2d4a5b77e44e5b804a5f93248",
                "sha256:627594338d6dd995cfc0bacd8e654cd9e1252d2a7c959449228df6740d737eb8",
                "sha256:83c702615052f2a0a7fb1dd289726e29ec87a27272d775cb77affe749cca28f8",
                "sha256:8c872f7fdf3018b7891e1e3e86c55b190e6c5cee70cab771e8f246c855001296",
                "sha256:90f116086063934afd51e61a802a943826d2aac572b2f7d55caaac51c13db5b5",
                "sha256:a3352bacac12e1fc646213b998bce586f965c9d431773d9e91db27c7c48a1f7d",
                "sha256:bcdd06007cca02d51350f96debe51331dec429ac8f93930a43eb8fb5639e3eb5",
                "sha256:c1bd07ebc15285535f61ddd8c0c75d0d6293e80e1ee6d9a8d73f3f36954342d0",
                "sha256:c9a4b7c55115eb278c19aa14b34fcf5920c8fe7797a09b7b053ddd6195ea89b3",
                "sha256:cc8fc0c7a8d5951dc738f1c1447f71c43734244453616f32b8aa0ef6013a5dfb",
                "sha256:d7b460bc316064540ce0c41c1438c416a40746fd8a4fb2999668bf18f3c4acf1"
            ],
            "index": "pypi",
            "version": "==0.24.2"
        },
        "pathtools": {
            "hashes": [
                "sha256:7c35c5421a39bb82e58018febd90e3b6e5db34c5443aaaf742b3f33d4655f1c0"
            ],
            "version": "==0.1.2"
        },
        "pillow": {
            "hashes": [
                "sha256:0804f77cb1e9b6dbd37601cee11283bba39a8d44b9ddb053400c58e0c0d7d9de",
                "sha256:0ab7c5b5d04691bcbd570658667dd1e21ca311c62dcfd315ad2255b1cd37f64f",
                "sha256:0b3e6cf3ea1f8cecd625f1420b931c83ce74f00c29a0ff1ce4385f99900ac7c4",
                "sha256:365c06a45712cd723ec16fa4ceb32ce46ad201eb7bbf6d3c16b063c72b61a3ed",
                "sha256:38301fbc0af865baa4752ddae1bb3cbb24b3d8f221bf2850aad96b243306fa03",
                "sha256:3aef1af1a91798536bbab35d70d35750bd2884f0832c88aeb2499aa2d1ed4992",
                "sha256:3fe0ab49537d9330c9bba7f16a5f8b02da615b5c809cdf7124f356a0f182eccd",
                "sha256:45a619d5c1915957449264c81c008934452e3fd3604e36809212300b2a4dab68",
                "sha256:49f90f147883a0c3778fd29d3eb169d56416f25758d0f66775db9184debc8010",
                "sha256:571b5a758baf1cb6a04233fb23d6cf1ca60b31f9f641b1700bfaab1194020555",
                "sha256:5ac381e8b1259925287ccc5a87d9cf6322a2dc88ae28a97fe3e196385288413f",
                "sha256:6153db744a743c0c8c91b8e3b9d40e0b13a5d31dbf8a12748c6d9bfd3ddc01ad",
                "sha256:6fd63afd14a16f5d6b408f623cc2142917a1f92855f0df997e09a49f0341be8a",
                "sha256:70acbcaba2a638923c2d337e0edea210505708d7859b87c2bd81e8f9902ae826",
                "sha256:70b1594d56ed32d56ed21a7fbb2a5c6fd7446cdb7b21e749c9791eac3a64d9e4",
                "sha256:76638865c83b1bb33bcac2a61ce4d13c17dba2204969dedb9ab60ef62bede686",
                "sha256:7b2ec162c87fc496aa568258ac88631a2ce0acfe681a9af40842fc55deaedc99",
                "sha256:7cee2cef07c8d76894ebefc54e4bb707dfc7f258ad155bd61d87f6cd487a70ff",
                "sha256:7d16d4498f8b374fc625c4037742fbdd7f9ac383fd50b06f4df00c81ef60e829",
                "sha256:b50bc1780681b127e28f0075dfb81d6135c3a293e0c1d0211133c75e2179b6c0",
                "sha256:bd0582f831ad5bcad6ca001deba4568573a4675437db17c4031939156ff339fa",
                "sha256:cfd40d8a4b59f7567620410f966bb1f32dc555b2b19f82a91b147fac296f645c",
                "sha256:e3ae410089de680e8f84c68b755b42bc42c0ceb8c03dbea88a5099747091d38e",
                "sha256:e9046e559c299b395b39ac7dbf16005308821c2f24a63cae2ab173bd6aa11616",
                "sha256:ef6be704ae2bc8ad0ebc5cb850ee9139493b0fc4e81abcc240fb392a63ebc808",
                "sha256:f8dc19d92896558f9c4317ee365729ead9d7bbcf2052a9a19a3ef17abbb8ac5b"
            ],
            "index": "pypi",
            "version": "==6.1.0"
        },
        "protobuf": {
            "hashes": [
                "sha256:00a1b0b352dc7c809749526d1688a64b62ea400c5b05416f93cfb1b11a036295",
                "sha256:01acbca2d2c8c3f7f235f1842440adbe01bbc379fa1cbdd80753801432b3fae9",
                "sha256:0a795bca65987b62d6b8a2d934aa317fd1a4d06a6dd4df36312f5b0ade44a8d9",
                "sha256:0ec035114213b6d6e7713987a759d762dd94e9f82284515b3b7331f34bfaec7f",
                "sha256:31b18e1434b4907cb0113e7a372cd4d92c047ce7ba0fa7ea66a404d6388ed2c1",
                "sha256:32a3abf79b0bef073c70656e86d5bd68a28a1fbb138429912c4fc07b9d426b07",
                "sha256:55f85b7808766e5e3f526818f5e2aeb5ba2edcc45bcccede46a3ccc19b569cb0",
                "sha256:64ab9bc971989cbdd648c102a96253fdf0202b0c38f15bd34759a8707bdd5f64",
                "sha256:64cf847e843a465b6c1ba90fb6c7f7844d54dbe9eb731e86a60981d03f5b2e6e",
                "sha256:917c8662b585470e8fd42f052661fc66d59fccaae450a60044307dcbf82a3335",
                "sha256:afed9003d7f2be2c3df20f64220c30faec441073731511728a2cb4cab4cd46a6",
                "sha256:bf8e05d638b585d1752c5a84247134a0350d3a8b73d3632489a014a9f6f1e758",
                "sha256:d831b047bd69becaf64019a47179eb22118a50dd008340655266a906c69c6417",
                "sha256:de2760583ed28749ff885789c1cbc6c9c06d6de92fc825740ab99deb2f25ea4d",
                "sha256:eabc4cf1bc19689af8022ba52fd668564a8d96e0d08f3b4732d26a64255216a4",
                "sha256:fcff6086c86fb1628d94ea455c7b9de898afc50378042927a59df8065a79a549"
            ],
            "index": "pypi",
            "version": "==3.9.1"
        },
        "python-dateutil": {
            "hashes": [
                "sha256:7e6584c74aeed623791615e26efd690f29817a27c73085b78e4bad02493df2fb",
                "sha256:c89805f6f4d64db21ed966fda138f8a5ed7a4fdbc1a8ee329ce1b74e3c74da9e"
            ],
            "markers": "python_version >= '2.7'",
            "version": "==2.8.0"
        },
        "pytz": {
            "hashes": [
                "sha256:26c0b32e437e54a18161324a2fca3c4b9846b74a8dccddd843113109e1116b32",
                "sha256:c894d57500a4cd2d5c71114aaab77dbab5eabd9022308ce5ac9bb93a60a6f0c7"
            ],
            "version": "==2019.2"
        },
        "pyyaml": {
            "hashes": [
                "sha256:0113bc0ec2ad727182326b61326afa3d1d8280ae1122493553fd6f4397f33df9",
                "sha256:01adf0b6c6f61bd11af6e10ca52b7d4057dd0be0343eb9283c878cf3af56aee4",
                "sha256:5124373960b0b3f4aa7df1707e63e9f109b5263eca5976c66e08b1c552d4eaf8",
                "sha256:5ca4f10adbddae56d824b2c09668e91219bb178a1eee1faa56af6f99f11bf696",
                "sha256:7907be34ffa3c5a32b60b95f4d95ea25361c951383a894fec31be7252b2b6f34",
                "sha256:7ec9b2a4ed5cad025c2278a1e6a19c011c80a3caaac804fd2d329e9cc2c287c9",
                "sha256:87ae4c829bb25b9fe99cf71fbb2140c448f534e24c998cc60f39ae4f94396a73",
                "sha256:9de9919becc9cc2ff03637872a440195ac4241c80536632fffeb6a1e25a74299",
                "sha256:a5a85b10e450c66b49f98846937e8cfca1db3127a9d5d1e31ca45c3d0bef4c5b",
                "sha256:b0997827b4f6a7c286c01c5f60384d218dca4ed7d9efa945c3e1aa623d5709ae",
                "sha256:b631ef96d3222e62861443cc89d6563ba3eeb816eeb96b2629345ab795e53681",
                "sha256:bf47c0607522fdbca6c9e817a6e81b08491de50f3766a7a0e6a5be7905961b41",
                "sha256:f81025eddd0327c7d4cfe9b62cf33190e1e736cc6e97502b3ec425f574b3e7a8"
            ],
            "version": "==5.1.2"
        },
        "s3transfer": {
            "hashes": [
                "sha256:6efc926738a3cd576c2a79725fed9afde92378aa5c6a957e3af010cb019fac9d",
                "sha256:b780f2411b824cb541dbcd2c713d0cb61c7d1bcadae204cdddda2b35cef493ba"
            ],
            "version": "==0.2.1"
        },
        "six": {
            "hashes": [
                "sha256:3350809f0555b11f552448330d0b52d5f24c91a322ea4a15ef22629740f3761c",
                "sha256:d16a0141ec1a18405cd4ce8b4613101da75da0e9a7aec5bdd4fa804d0e0eba73"
            ],
            "version": "==1.12.0"
        },
        "toml": {
            "hashes": [
                "sha256:229f81c57791a41d65e399fc06bf0848bab550a9dfd5ed66df18ce5f05e73d5c",
                "sha256:235682dd292d5899d361a811df37e04a8828a5b1da3115886b73cf81ebc9100e"
            ],
            "index": "pypi",
            "version": "==0.10.0"
        },
        "tornado": {
            "hashes": [
                "sha256:0662d28b1ca9f67108c7e3b77afabfb9c7e87bde174fbda78186ecedc2499a9d",
                "sha256:4e5158d97583502a7e2739951553cbd88a72076f152b4b11b64b9a10c4c49409",
                "sha256:732e836008c708de2e89a31cb2fa6c0e5a70cb60492bee6f1ea1047500feaf7f",
                "sha256:8154ec22c450df4e06b35f131adc4f2f3a12ec85981a203301d310abf580500f",
                "sha256:8e9d728c4579682e837c92fdd98036bd5cdefa1da2aaf6acf26947e6dd0c01c5",
                "sha256:d4b3e5329f572f055b587efc57d29bd051589fb5a43ec8898c77a47ec2fa2bbb",
                "sha256:e5f2585afccbff22390cddac29849df463b252b711aa2ce7c5f3f342a5b3b444"
            ],
            "index": "pypi",
            "version": "==5.1.1"
        },
        "tzlocal": {
            "hashes": [
                "sha256:11c9f16e0a633b4b60e1eede97d8a46340d042e67b670b290ca526576e039048",
                "sha256:949b9dd5ba4be17190a80c0268167d7e6c92c62b30026cf9764caf3e308e5590"
            ],
            "index": "pypi",
            "version": "==2.0.0"
        },
        "urllib3": {
            "hashes": [
                "sha256:b246607a25ac80bedac05c6f282e3cdaf3afb65420fd024ac94435cabe6e18d1",
                "sha256:dbe59173209418ae49d485b87d1681aefa36252ee85884c31346debd19463232"
            ],
            "markers": "python_version == '2.7'",
            "version": "==1.25.3"
        },
        "watchdog": {
            "hashes": [
                "sha256:965f658d0732de3188211932aeb0bb457587f04f63ab4c1e33eab878e9de961d"
            ],
            "index": "pypi",
            "version": "==0.9.0"
        }
    },
    "develop": {
        "absl-py": {
            "hashes": [
                "sha256:b943d1c567743ed0455878fcd60bc28ac9fae38d129d1ccfad58079da00b8951"
            ],
            "version": "==0.7.1"
        },
        "alabaster": {
            "hashes": [
                "sha256:446438bdcca0e05bd45ea2de1668c1d9b032e1a9154c2c259092d77031ddd359",
                "sha256:a661d72d58e6ea8a57f7a86e37d86716863ee5e92788398526d58b26a4e4dc02"
            ],
            "version": "==0.7.12"
        },
        "altair": {
            "hashes": [
                "sha256:9abe13d88a3694857138ac61512c4f873f762f432cf82623eea4700d2a531525",
                "sha256:bd8f42b487ffb67bdb1d2ae7970df69c0801431c9201742599525037bc8bd56d"
            ],
            "index": "pypi",
            "version": "==3.2.0"
        },
        "astor": {
            "hashes": [
                "sha256:0e41295809baf43ae8303350e031aff81ae52189b6f881f36d623fa8b2f1960e",
                "sha256:37a6eed8b371f1228db08234ed7f6cfdc7817a3ed3824797e20cbb11dc2a7862"
            ],
            "version": "==0.8.0"
        },
        "atomicwrites": {
            "hashes": [
                "sha256:03472c30eb2c5d1ba9227e4c2ca66ab8287fbfbbda3888aa93dc2e28fc6811b4",
                "sha256:75a9445bac02d8d058d5e1fe689654ba5a6556a1dfd8ce6ec55a0ed79866cfa6"
            ],
            "version": "==1.3.0"
        },
        "attrs": {
            "hashes": [
                "sha256:69c0dbf2ed392de1cb5ec704444b08a5ef81680a61cb899dc08127123af36a79",
                "sha256:f0b870f674851ecbfbbbd364d6b5cbdff9dcedbc7f3f5e18a6891057f21fe399"
            ],
            "version": "==19.1.0"
        },
        "babel": {
            "hashes": [
                "sha256:af92e6106cb7c55286b25b38ad7695f8b4efb36a90ba483d7f7a6628c46158ab",
                "sha256:e86135ae101e31e2c8ec20a4e0c5220f4eed12487d5cf3f78be7e98d3a57fc28"
            ],
            "version": "==2.7.0"
        },
        "backports.functools-lru-cache": {
            "hashes": [
                "sha256:9d98697f088eb1b0fa451391f91afb5e3ebde16bbdb272819fd091151fda4f1a",
                "sha256:f0b0e4eba956de51238e17573b7087e852dfe9854afd2e9c873f73fc0ca0a6dd"
            ],
            "version": "==1.5"
        },
        "backports.weakref": {
            "hashes": [
                "sha256:81bc9b51c0abc58edc76aefbbc68c62a787918ffe943a37947e162c3f8e19e82",
                "sha256:bc4170a29915f8b22c9e7c4939701859650f2eb84184aee80da329ac0b9825c2"
            ],
            "version": "==1.0.post1"
        },
        "bleach": {
            "hashes": [
                "sha256:213336e49e102af26d9cde77dd2d0397afabc5a6bf2fed985dc35b5d1e285a16",
                "sha256:3fdf7f77adcf649c9911387df51254b813185e32b2c6619f690b593a617e19fa"
            ],
            "version": "==3.1.0"
        },
        "bokeh": {
            "hashes": [
<<<<<<< HEAD
                "sha256:cb3b6942f57037d3dc3f2c8c2757ae4d109e829725d605023c5c9dfbe80f7edc"
            ],
            "index": "pypi",
            "version": "==1.3.0"
=======
                "sha256:e2d97bed5b199a10686486001fed5c854e4c04ebe28859923f27c52b93904754"
            ],
            "index": "pypi",
            "version": "==1.3.4"
>>>>>>> 1269f60e
        },
        "certifi": {
            "hashes": [
                "sha256:046832c04d4e752f37383b628bc601a7ea7211496b4638f6514d0e5b9acc4939",
                "sha256:945e3ba63a0b9f577b1395204e13c3a231f9bc0223888be653286534e5873695"
            ],
            "version": "==2019.6.16"
        },
        "chardet": {
            "hashes": [
                "sha256:84ab92ed1c4d4f16916e05906b6b75a6c0fb5db821cc65e70cbd64a3e2a5eaae",
                "sha256:fc323ffcaeaed0e0a02bf4d117757b98aed530d9ed4531e3e15460124c106691"
            ],
            "version": "==3.0.4"
        },
        "chart-studio": {
            "hashes": [
                "sha256:1293776553a552bb3ff918c33d70f3b0794103b8cb0ac08aad8bde1c94ee65e3",
                "sha256:7dcd66ccdba81ca54025cfcb76e0e68ed9922f474adc45848542f186567f60da"
            ],
            "index": "pypi",
            "version": "==1.0.0"
        },
        "commonmark": {
            "hashes": [
                "sha256:14c3df31e8c9c463377e287b2a1eefaa6019ab97b22dad36e2f32be59d61d68d",
                "sha256:867fc5db078ede373ab811e16b6789e9d033b15ccd7296f370ca52d1ee792ce0"
            ],
            "version": "==0.9.0"
        },
        "configparser": {
            "hashes": [
                "sha256:45d1272aad6cfd7a8a06cf5c73f2ceb6a190f6acc1fa707e7f82a4c053b28b18",
                "sha256:bc37850f0cc42a1725a796ef7d92690651bf1af37d744cc63161dac62cabee17"
            ],
            "markers": "python_version == '2.7'",
            "version": "==3.8.1"
        },
        "contextlib2": {
            "hashes": [
                "sha256:509f9419ee91cdd00ba34443217d5ca51f5a364a404e1dce9e8979cea969ca48",
                "sha256:f5260a6e679d2ff42ec91ec5252f4eeffdcf21053db9113bd0a8e4d953769c00"
            ],
            "markers": "python_version < '3'",
            "version": "==0.5.5"
        },
        "coverage": {
            "hashes": [
                "sha256:08907593569fe59baca0bf152c43f3863201efb6113ecb38ce7e97ce339805a6",
                "sha256:0be0f1ed45fc0c185cfd4ecc19a1d6532d72f86a2bac9de7e24541febad72650",
                "sha256:141f08ed3c4b1847015e2cd62ec06d35e67a3ac185c26f7635f4406b90afa9c5",
                "sha256:19e4df788a0581238e9390c85a7a09af39c7b539b29f25c89209e6c3e371270d",
                "sha256:23cc09ed395b03424d1ae30dcc292615c1372bfba7141eb85e11e50efaa6b351",
                "sha256:245388cda02af78276b479f299bbf3783ef0a6a6273037d7c60dc73b8d8d7755",
                "sha256:331cb5115673a20fb131dadd22f5bcaf7677ef758741312bee4937d71a14b2ef",
                "sha256:386e2e4090f0bc5df274e720105c342263423e77ee8826002dcffe0c9533dbca",
                "sha256:3a794ce50daee01c74a494919d5ebdc23d58873747fa0e288318728533a3e1ca",
                "sha256:60851187677b24c6085248f0a0b9b98d49cba7ecc7ec60ba6b9d2e5574ac1ee9",
                "sha256:63a9a5fc43b58735f65ed63d2cf43508f462dc49857da70b8980ad78d41d52fc",
                "sha256:6b62544bb68106e3f00b21c8930e83e584fdca005d4fffd29bb39fb3ffa03cb5",
                "sha256:6ba744056423ef8d450cf627289166da65903885272055fb4b5e113137cfa14f",
                "sha256:7494b0b0274c5072bddbfd5b4a6c6f18fbbe1ab1d22a41e99cd2d00c8f96ecfe",
                "sha256:826f32b9547c8091679ff292a82aca9c7b9650f9fda3e2ca6bf2ac905b7ce888",
                "sha256:93715dffbcd0678057f947f496484e906bf9509f5c1c38fc9ba3922893cda5f5",
                "sha256:9a334d6c83dfeadae576b4d633a71620d40d1c379129d587faa42ee3e2a85cce",
                "sha256:af7ed8a8aa6957aac47b4268631fa1df984643f07ef00acd374e456364b373f5",
                "sha256:bf0a7aed7f5521c7ca67febd57db473af4762b9622254291fbcbb8cd0ba5e33e",
                "sha256:bf1ef9eb901113a9805287e090452c05547578eaab1b62e4ad456fcc049a9b7e",
                "sha256:c0afd27bc0e307a1ffc04ca5ec010a290e49e3afbe841c5cafc5c5a80ecd81c9",
                "sha256:dd579709a87092c6dbee09d1b7cfa81831040705ffa12a1b248935274aee0437",
                "sha256:df6712284b2e44a065097846488f66840445eb987eb81b3cc6e4149e7b6982e1",
                "sha256:e07d9f1a23e9e93ab5c62902833bf3e4b1f65502927379148b6622686223125c",
                "sha256:e2ede7c1d45e65e209d6093b762e98e8318ddeff95317d07a27a2140b80cfd24",
                "sha256:e4ef9c164eb55123c62411f5936b5c2e521b12356037b6e1c2617cef45523d47",
                "sha256:eca2b7343524e7ba246cab8ff00cab47a2d6d54ada3b02772e908a45675722e2",
                "sha256:eee64c616adeff7db37cc37da4180a3a5b6177f5c46b187894e633f088fb5b28",
                "sha256:ef824cad1f980d27f26166f86856efe11eff9912c4fed97d3804820d43fa550c",
                "sha256:efc89291bd5a08855829a3c522df16d856455297cf35ae827a37edac45f466a7",
                "sha256:fa964bae817babece5aa2e8c1af841bebb6d0b9add8e637548809d040443fee0",
                "sha256:ff37757e068ae606659c28c3bd0d923f9d29a85de79bf25b2b34b148473b5025"
            ],
            "version": "==4.5.4"
        },
        "cycler": {
            "hashes": [
                "sha256:1d8a5ae1ff6c5cf9b93e8811e581232ad8920aeec647c37316ceac982b08cb2d",
                "sha256:cd7b2d1018258d7247a71425e9f26463dfb444d411c39569972f4ce586b0c9d8"
            ],
            "version": "==0.10.0"
        },
        "docutils": {
            "hashes": [
                "sha256:6c4f696463b79f1fb8ba0c594b63840ebd41f059e92b31957c46b74a4599b6d0",
                "sha256:9e4d7ecfc600058e07ba661411a2b7de2fd0fafa17d1a7f7361cd47b1175c827",
                "sha256:a2aeea129088da402665e92e0b25b04b073c04b2dce4ab65caaa38b7ce2e1a99"
            ],
            "version": "==0.15.2"
        },
        "entrypoints": {
            "hashes": [
                "sha256:589f874b313739ad35be6e0cd7efde2a4e9b6fea91edcc34e58ecbb8dbe56d19",
                "sha256:c70dd71abe5a8c85e55e12c19bd91ccfeec11a6e99044204511f9ed547d48451"
            ],
            "version": "==0.3"
        },
        "enum34": {
            "hashes": [
                "sha256:2d81cbbe0e73112bdfe6ef8576f2238f2ba27dd0d55752a776c41d38b7da2850",
                "sha256:644837f692e5f550741432dd3f223bbb9852018674981b1664e5dc339387588a",
                "sha256:6bd0f6ad48ec2aa117d3d141940d484deccda84d4fcd884f5c3d93c23ecd8c79",
                "sha256:8ad8c4783bf61ded74527bffb48ed9b54166685e4230386a9ed9b1279e2df5b1"
            ],
            "version": "==1.1.6"
        },
        "flake8": {
            "hashes": [
                "sha256:19241c1cbc971b9962473e4438a2ca19749a7dd002dd1a946eaba171b4114548",
                "sha256:8e9dfa3cecb2400b3738a42c54c3043e821682b9c840b0448c0503f781130696"
            ],
            "index": "pypi",
            "version": "==3.7.8"
        },
        "funcsigs": {
            "hashes": [
                "sha256:330cc27ccbf7f1e992e69fef78261dc7c6569012cf397db8d3de0234e6c937ca",
                "sha256:a7bb0f2cf3a3fd1ab2732cb49eba4252c2af4240442415b4abce3b87022a8f50"
            ],
            "index": "pypi",
            "markers": "python_version < '3.0'",
            "version": "==1.0.2"
        },
        "functools32": {
            "hashes": [
                "sha256:89d824aa6c358c421a234d7f9ee0bd75933a67c29588ce50aaa3acdf4d403fa0",
                "sha256:f6253dfbe0538ad2e387bd8fdfd9293c925d63553f5813c4e587745416501e6d"
            ],
            "markers": "python_version < '3'",
            "version": "==3.2.3.post2"
        },
        "future": {
            "hashes": [
                "sha256:67045236dcfd6816dc439556d009594abf643e5eb48992e36beac09c2ca659b8"
            ],
            "index": "pypi",
            "version": "==0.17.1"
        },
        "futures": {
            "hashes": [
                "sha256:49b3f5b064b6e3afc3316421a3f25f66c137ae88f068abbf72830170033c5e16",
                "sha256:7e033af76a5e35f58e56da7a91e687706faf4e7bdfb2cbc3f2cca6b9bcda9794"
            ],
            "index": "pypi",
            "markers": "python_version < '3.0'",
            "version": "==3.3.0"
        },
        "gast": {
            "hashes": [
                "sha256:fe939df4583692f0512161ec1c880e0a10e71e6a232da045ab8edd3756fbadf0"
            ],
            "version": "==0.2.2"
        },
        "google-pasta": {
            "hashes": [
                "sha256:40b4f55ba7b44823eac96d055000572c84ce48cacb3e91c100869844064b2d07",
                "sha256:79d1ce28b381d68e98ef7707d19909adb58912f8dae8734402454424fc76b8fe",
                "sha256:7ca8afc4cfeebf4a079cdf586333d5447cecd19a997475136138fc83c3351bc4"
            ],
            "version": "==0.1.7"
        },
        "graphviz": {
            "hashes": [
                "sha256:6d0f69c107cfdc9bd1df3763fad99569bbcba29d0c52ffcbc6f266621d8bf709",
                "sha256:914b8b124942d82e3e1dcef499c9fe77c10acd3d18a1cfeeb2b9de05f6d24805"
            ],
            "index": "pypi",
            "version": "==0.11.1"
        },
        "grpcio": {
            "hashes": [
                "sha256:03b78b4e7dcdfe3e257bb528cc93923f9cbbab6d5babf15a60d21e9a4a70b1a2",
                "sha256:1ce0ccfbdfe84387dbcbf44adb4ae16ec7ae70e166ffab478993eb1ea1cba3ce",
                "sha256:22e167a9406d73dd19ffe8ed6a485f17e6eac82505be8c108897f15e68badcbb",
                "sha256:31d0aeca8d8ee2301c62c5c340e0889d653b1280d68f9fa203982cb6337b050e",
                "sha256:44c7f99ca17ebbcc96fc54ed00b454d8313f1eac28c563098d8b901025aff941",
                "sha256:5471444f53f9db6a1f1f11f5dbc173228881df8446380b6b98f90afb8fd8348e",
                "sha256:561bca3b1bde6d6564306eb05848fd155136e9c3a25d2961129b1e2edba22fce",
                "sha256:5bf58e1d2c2f55365c06e8cb5abe067b88ca2e5550fb62009c41df4b54505acf",
                "sha256:6b7163d1e85d76b0815df63fcc310daec02b44532bb433f743142d4febcb181f",
                "sha256:766d79cddad95f5f6020037fe60ea8b98578afdf0c59d5a60c106c1bdd886303",
                "sha256:770b7372d5ca68308ff66d7baee53369fa5ce985f84bcb6aa1948c1f2f7b02f2",
                "sha256:7ab178da777fc0f55b6aef5a755f99726e8e4b75e3903954df07b27059b54fcf",
                "sha256:8078305e77c2f6649d36b24d8778096413e474d9d7892c6f92cfb589c9d71b2e",
                "sha256:85600b63a386d860eeaa955e9335e18dd0d7e5477e9214825abf2c2884488369",
                "sha256:857d9b939ae128be1c0c792eb885c7ff6a386b9dea899ac4b06f4d90a31f9d87",
                "sha256:87a41630c90c179fa5c593400f30a467c498972c702f348d41e19dafeb1d319e",
                "sha256:8805d486c6128cc0fcc8ecf16c4095d99a8693a541ef851429ab334e028a4a97",
                "sha256:8d71b7a89c306a41ccc7741fc9409b14f5b86727455c2a1c0c7cfcb0f784e1f2",
                "sha256:9e1b80bd65f8f160880cb4dad7f55697f6d37b2d7f251fc0c2128e811928f369",
                "sha256:9e290c84a145ae2411ee0ec9913c41cd7500e2e7485fe93632434d84ef4fda67",
                "sha256:9ec9f88b5bc94bd99372f27cdd53af1c92ba06717380b127733b953cfb181174",
                "sha256:a0a02a8b4ba6deadf706d5f849539b3685b72b186a3c9ef5d43e8972ed60fb6f",
                "sha256:a4059c59519f5940e01a071f74ae2a60ea8f6185b03d22a09d40c7959a36b16b",
                "sha256:a6e028c2a6da2ebfa2365a5b32531d311fbfec0e3600fc27e901b64f0ff7e54e",
                "sha256:adcdebf9f8463df4120c427cf6c9aed39258bccd03ed37b6939e7a145d64d6e0",
                "sha256:bdec982610259d07156a58f80b8c3e69be7751a9208bc577b059c5193d087fad",
                "sha256:cefc4d4251ffb73feb303d4b7e9d6c367cb60f2db16d259ea28b114045f965aa",
                "sha256:d4145c8aa6afbac10ad27e408f7ce15992fe89ba5d0b4abca31c0c2729864c03",
                "sha256:da76dc5ad719ee99de5ea28a5629ff92172cbb4a70d8a6ae3a5b7a53c7382ce1",
                "sha256:dde2452c08ef8b6426ccab6b5b6de9f06d836d9937d6870e68153cbf8cb49348",
                "sha256:e3d88091d2539a4868750914a6fe7b9ec50e42b913851fc1b77423b5bd918530",
                "sha256:f9c67cfe6278499d7f83559dc6322a8bbb108e307817a3d7acbfea807b3603cc"
            ],
            "version": "==1.22.0"
        },
        "h5py": {
            "hashes": [
                "sha256:05750b91640273c69989c657eaac34b091abdd75efc8c4824c82aaf898a2da0a",
                "sha256:082a27208aa3a2286e7272e998e7e225b2a7d4b7821bd840aebf96d50977abbb",
                "sha256:08e2e8297195f9e813e894b6c63f79372582787795bba2014a2db6a2de95f713",
                "sha256:0dd2adeb2e9de5081eb8dcec88874e7fd35dae9a21557be3a55a3c7d491842a4",
                "sha256:0f94de7a10562b991967a66bbe6dda9808e18088676834c0a4dcec3fdd3bcc6f",
                "sha256:106e42e2e01e486a3d32eeb9ba0e3a7f65c12fa8998d63625fa41fb8bdc44cdb",
                "sha256:1606c66015f04719c41a9863c156fc0e6b992150de21c067444bcb82e7d75579",
                "sha256:1854c4beff9961e477e133143c5e5e355dac0b3ebf19c52cf7cc1b1ef757703c",
                "sha256:1e9fb6f1746500ea91a00193ce2361803c70c6b13f10aae9a33ad7b5bd28e800",
                "sha256:2cca17e80ddb151894333377675db90cd0279fa454776e0a4f74308376afd050",
                "sha256:30e365e8408759db3778c361f1e4e0fe8e98a875185ae46c795a85e9bafb9cdf",
                "sha256:3206bac900e16eda81687d787086f4ffd4f3854980d798e191a9868a6510c3ae",
                "sha256:3c23d72058647cee19b30452acc7895621e2de0a0bd5b8a1e34204b9ea9ed43c",
                "sha256:407b5f911a83daa285bbf1ef78a9909ee5957f257d3524b8606be37e8643c5f0",
                "sha256:4162953714a9212d373ac953c10e3329f1e830d3c7473f2a2e4f25dd6241eef0",
                "sha256:5fc7aba72a51b2c80605eba1c50dbf84224dcd206279d30a75c154e5652e1fe4",
                "sha256:713ac19307e11de4d9833af0c4bd6778bde0a3d967cafd2f0f347223711c1e31",
                "sha256:71b946d80ef3c3f12db157d7778b1fe74a517ca85e94809358b15580983c2ce2",
                "sha256:8cc4aed71e20d87e0a6f02094d718a95252f11f8ed143bc112d22167f08d4040",
                "sha256:9d41ca62daf36d6b6515ab8765e4c8c4388ee18e2a665701fef2b41563821002",
                "sha256:a744e13b000f234cd5a5b2a1f95816b819027c57f385da54ad2b7da1adace2f3",
                "sha256:b087ee01396c4b34e9dc41e3a6a0442158206d383c19c7d0396d52067b17c1cb",
                "sha256:b0f03af381d33306ce67d18275b61acb4ca111ced645381387a02c8a5ee1b796",
                "sha256:b9e4b8dfd587365bdd719ae178fa1b6c1231f81280b1375eef8626dfd8761bf3",
                "sha256:c5dd4ec75985b99166c045909e10f0534704d102848b1d9f0992720e908928e7",
                "sha256:d2b82f23cd862a9d05108fe99967e9edfa95c136f532a71cb3d28dc252771f50",
                "sha256:e58a25764472af07b7e1c4b10b0179c8ea726446c7141076286e41891bf3a563",
                "sha256:f3b49107fbfc77333fc2b1ef4d5de2abcd57e7ea3a1482455229494cf2da56ce"
            ],
            "version": "==2.9.0"
        },
        "idna": {
            "hashes": [
                "sha256:c357b3f628cf53ae2c4c05627ecc484553142ca23264e593d327bcde5e9c3407",
                "sha256:ea8b7f6188e6fa117537c3df7da9fc686d485087abf6ac197f9c46432f7e4a3c"
            ],
            "version": "==2.8"
        },
        "imagesize": {
            "hashes": [
                "sha256:3f349de3eb99145973fefb7dbe38554414e5c30abd0c8e4b970a7c9d09f3a1d8",
                "sha256:f3832918bc3c66617f92e35f5d70729187676313caa60c187eb0f28b8fe5e3b5"
            ],
            "version": "==1.1.0"
        },
        "importlib-metadata": {
            "hashes": [
                "sha256:23d3d873e008a513952355379d93cbcab874c58f4f034ff657c7a87422fa64e8",
                "sha256:80d2de76188eabfbfcf27e6a37342c2827801e59c4cc14b0371c56fed43820e3"
            ],
            "version": "==0.19"
        },
        "jinja2": {
            "hashes": [
                "sha256:065c4f02ebe7f7cf559e49ee5a95fb800a9e4528727aec6f24402a5374c65013",
                "sha256:14dd6caf1527abb21f08f86c784eac40853ba93edb79552aa1e4b8aef1b61c7b"
            ],
            "version": "==2.10.1"
        },
        "jsonschema": {
            "hashes": [
                "sha256:5f9c0a719ca2ce14c5de2fd350a64fd2d13e8539db29836a86adc990bb1a068f",
                "sha256:8d4a2b7b6c2237e0199c8ea1a6d3e05bf118e289ae2b9d7ba444182a2959560d"
            ],
            "version": "==3.0.2"
        },
        "keras-applications": {
            "hashes": [
                "sha256:5579f9a12bcde9748f4a12233925a59b93b73ae6947409ff34aa2ba258189fe5",
                "sha256:df4323692b8c1174af821bf906f1e442e63fa7589bf0f1230a0b6bdc5a810c95"
            ],
            "version": "==1.0.8"
        },
        "keras-preprocessing": {
            "hashes": [
                "sha256:44aee5f2c4d80c3b29f208359fcb336df80f293a0bb6b1c738da43ca206656fb",
                "sha256:5a8debe01d840de93d49e05ccf1c9b81ae30e210d34dacbcc47aeb3049b528e5"
            ],
            "version": "==1.1.0"
        },
        "kiwisolver": {
            "hashes": [
                "sha256:05b5b061e09f60f56244adc885c4a7867da25ca387376b02c1efc29cc16bcd0f",
                "sha256:26f4fbd6f5e1dabff70a9ba0d2c4bd30761086454aa30dddc5b52764ee4852b7",
                "sha256:3b2378ad387f49cbb328205bda569b9f87288d6bc1bf4cd683c34523a2341efe",
                "sha256:400599c0fe58d21522cae0e8b22318e09d9729451b17ee61ba8e1e7c0346565c",
                "sha256:47b8cb81a7d18dbaf4fed6a61c3cecdb5adec7b4ac292bddb0d016d57e8507d5",
                "sha256:53eaed412477c836e1b9522c19858a8557d6e595077830146182225613b11a75",
                "sha256:58e626e1f7dfbb620d08d457325a4cdac65d1809680009f46bf41eaf74ad0187",
                "sha256:5a52e1b006bfa5be04fe4debbcdd2688432a9af4b207a3f429c74ad625022641",
                "sha256:5c7ca4e449ac9f99b3b9d4693debb1d6d237d1542dd6a56b3305fe8a9620f883",
                "sha256:682e54f0ce8f45981878756d7203fd01e188cc6c8b2c5e2cf03675390b4534d5",
                "sha256:79bfb2f0bd7cbf9ea256612c9523367e5ec51d7cd616ae20ca2c90f575d839a2",
                "sha256:7f4dd50874177d2bb060d74769210f3bce1af87a8c7cf5b37d032ebf94f0aca3",
                "sha256:8944a16020c07b682df861207b7e0efcd2f46c7488619cb55f65882279119389",
                "sha256:8aa7009437640beb2768bfd06da049bad0df85f47ff18426261acecd1cf00897",
                "sha256:939f36f21a8c571686eb491acfffa9c7f1ac345087281b412d63ea39ca14ec4a",
                "sha256:9733b7f64bd9f807832d673355f79703f81f0b3e52bfce420fc00d8cb28c6a6c",
                "sha256:a02f6c3e229d0b7220bd74600e9351e18bc0c361b05f29adae0d10599ae0e326",
                "sha256:a0c0a9f06872330d0dd31b45607197caab3c22777600e88031bfe66799e70bb0",
                "sha256:acc4df99308111585121db217681f1ce0eecb48d3a828a2f9bbf9773f4937e9e",
                "sha256:b64916959e4ae0ac78af7c3e8cef4becee0c0e9694ad477b4c6b3a536de6a544",
                "sha256:d3fcf0819dc3fea58be1fd1ca390851bdb719a549850e708ed858503ff25d995",
                "sha256:d52e3b1868a4e8fd18b5cb15055c76820df514e26aa84cc02f593d99fef6707f",
                "sha256:db1a5d3cc4ae943d674718d6c47d2d82488ddd94b93b9e12d24aabdbfe48caee",
                "sha256:e3a21a720791712ed721c7b95d433e036134de6f18c77dbe96119eaf7aa08004",
                "sha256:e8bf074363ce2babeb4764d94f8e65efd22e6a7c74860a4f05a6947afc020ff2",
                "sha256:f16814a4a96dc04bf1da7d53ee8d5b1d6decfc1a92a63349bb15d37b6a263dd9",
                "sha256:f2b22153870ca5cf2ab9c940d7bc38e8e9089fa0f7e5856ea195e1cf4ff43d5a",
                "sha256:f790f8b3dff3d53453de6a7b7ddd173d2e020fb160baff578d578065b108a05f"
            ],
            "version": "==1.1.0"
        },
        "markdown": {
            "hashes": [
                "sha256:2e50876bcdd74517e7b71f3e7a76102050edec255b3983403f1a63e7c8a41e7a",
                "sha256:56a46ac655704b91e5b7e6326ce43d5ef72411376588afa1dd90e881b83c7e8c"
            ],
            "version": "==3.1.1"
        },
        "markupsafe": {
            "hashes": [
                "sha256:00bc623926325b26bb9605ae9eae8a215691f33cae5df11ca5424f06f2d1f473",
                "sha256:09027a7803a62ca78792ad89403b1b7a73a01c8cb65909cd876f7fcebd79b161",
                "sha256:09c4b7f37d6c648cb13f9230d847adf22f8171b1ccc4d5682398e77f40309235",
                "sha256:1027c282dad077d0bae18be6794e6b6b8c91d58ed8a8d89a89d59693b9131db5",
                "sha256:24982cc2533820871eba85ba648cd53d8623687ff11cbb805be4ff7b4c971aff",
                "sha256:29872e92839765e546828bb7754a68c418d927cd064fd4708fab9fe9c8bb116b",
                "sha256:43a55c2930bbc139570ac2452adf3d70cdbb3cfe5912c71cdce1c2c6bbd9c5d1",
                "sha256:46c99d2de99945ec5cb54f23c8cd5689f6d7177305ebff350a58ce5f8de1669e",
                "sha256:500d4957e52ddc3351cabf489e79c91c17f6e0899158447047588650b5e69183",
                "sha256:535f6fc4d397c1563d08b88e485c3496cf5784e927af890fb3c3aac7f933ec66",
                "sha256:62fe6c95e3ec8a7fad637b7f3d372c15ec1caa01ab47926cfdf7a75b40e0eac1",
                "sha256:6dd73240d2af64df90aa7c4e7481e23825ea70af4b4922f8ede5b9e35f78a3b1",
                "sha256:717ba8fe3ae9cc0006d7c451f0bb265ee07739daf76355d06366154ee68d221e",
                "sha256:79855e1c5b8da654cf486b830bd42c06e8780cea587384cf6545b7d9ac013a0b",
                "sha256:7c1699dfe0cf8ff607dbdcc1e9b9af1755371f92a68f706051cc8c37d447c905",
                "sha256:88e5fcfb52ee7b911e8bb6d6aa2fd21fbecc674eadd44118a9cc3863f938e735",
                "sha256:8defac2f2ccd6805ebf65f5eeb132adcf2ab57aa11fdf4c0dd5169a004710e7d",
                "sha256:98c7086708b163d425c67c7a91bad6e466bb99d797aa64f965e9d25c12111a5e",
                "sha256:9add70b36c5666a2ed02b43b335fe19002ee5235efd4b8a89bfcf9005bebac0d",
                "sha256:9bf40443012702a1d2070043cb6291650a0841ece432556f784f004937f0f32c",
                "sha256:ade5e387d2ad0d7ebf59146cc00c8044acbd863725f887353a10df825fc8ae21",
                "sha256:b00c1de48212e4cc9603895652c5c410df699856a2853135b3967591e4beebc2",
                "sha256:b1282f8c00509d99fef04d8ba936b156d419be841854fe901d8ae224c59f0be5",
                "sha256:b2051432115498d3562c084a49bba65d97cf251f5a331c64a12ee7e04dacc51b",
                "sha256:ba59edeaa2fc6114428f1637ffff42da1e311e29382d81b339c1817d37ec93c6",
                "sha256:c8716a48d94b06bb3b2524c2b77e055fb313aeb4ea620c8dd03a105574ba704f",
                "sha256:cd5df75523866410809ca100dc9681e301e3c27567cf498077e8551b6d20e42f",
                "sha256:e249096428b3ae81b08327a63a485ad0878de3fb939049038579ac0ef61e17e7"
            ],
            "version": "==1.1.1"
        },
        "matplotlib": {
            "hashes": [
                "sha256:029620799e581802961ac1dcff5cb5d3ee2f602e0db9c0f202a90495b37d2126",
                "sha256:2308f67e085735ed580fcace652339cb517f059cdc9ee8a418c1b55746dbffcb",
                "sha256:280aebaec25575e35bf7d1b3ebb2d8ae7e839edb5a403f1a121b7271744b1ef9",
                "sha256:295099acb5a8a1148d1b4693ad1a93479a20836cd8b7eb38183a98c84cdcb2f1",
                "sha256:75d44c55eb87af653afc3d0a37ab62ab4784c752be0e7c96622713d88ed57e64",
                "sha256:95d9d7c2d7f0c7a4317acbcf1a81efa0a2ce5cb5ddfad606ae4c25a783431f0a",
                "sha256:9703ffc3e7e369f3ab31d0032719710876cb341eb618e1a8a54447e1946a9f0a",
                "sha256:9ff80541d5676207c6e829632b28e22d9875ecaae54eab7a7f8fd82a6552e5e9",
                "sha256:a6a04ebd81b3183e7882c9047a9514b7f547b2bae5e4f61a02eaaa6b446bde54",
                "sha256:b22b0d3b8d8f769c6ac559f6761878d660bd23d67b36430f07161caf1505c29c",
                "sha256:b464d598e36e13f7d798443805f2ba6b4af3d26fc1652c51c77a7847cf665813",
                "sha256:c0fa162920185d5d74e6fdf52c1f8cca0fbf897025a9dd81e030cf08a915865a",
                "sha256:c452b7aff0a9e4612670a4590e6efc30929dad620a121d423c8f3d0bd93715e2",
                "sha256:c90fc796e97815ea3bbbdea63c1e4edf75336361a49b945fdbc2aff1c76008c6",
                "sha256:cc1d376963ea9c97338582f3f9d64757c51e71cf2655efe363a3f2414d84aac2",
                "sha256:d3f5dfaa345539599308bd83826db242e424e3f4e9657952f8738ce1b5b90e8a",
                "sha256:d9e80ba0ffdb0daacaf49e561474d5c5c153d6db853478cf90c8cba5ed8b72b1",
                "sha256:daac44fc77cf36ff01953e2acc57a843fb1f6572eb5bf0af10a2930fa7407715",
                "sha256:de43c85335d71094a254e8538719752e30db3305005dae8dcb3097b72587ed07",
                "sha256:e4621af28a2444f93b5b6d3d60f54767df8ac6daa510a98f68c34377cb474869",
                "sha256:f3755a52aae7fb640f5f57b7b63eb5d65688c84931d7833dbc7d03959cd4f8ce",
                "sha256:f99c43df8ed2b9d1c95a042f3cacf017f9690092feba0b4292eaa6713f92de97"
            ],
            "index": "pypi",
            "markers": "python_version > '3.0'",
            "version": "==2.2.4"
        },
        "mccabe": {
            "hashes": [
                "sha256:ab8a6258860da4b6677da4bd2fe5dc2c659cff31b3ee4f7f5d64e79735b80d42",
                "sha256:dd8d182285a0fe56bace7f45b5e7d1a6ebcbf524e8f3bd87eb0f125271b8831f"
            ],
            "version": "==0.6.1"
        },
        "mock": {
            "hashes": [
                "sha256:83657d894c90d5681d62155c82bda9c1187827525880eda8ff5df4ec813437c3",
                "sha256:d157e52d4e5b938c550f39eb2fd15610db062441a9c2747d3dbfa9298211d0f8"
            ],
            "index": "pypi",
            "version": "==3.0.5"
        },
        "more-itertools": {
            "hashes": [
                "sha256:38a936c0a6d98a38bcc2d03fdaaedaba9f412879461dd2ceff8d37564d6522e4",
                "sha256:c0a5785b1109a6bd7fac76d6837fd1feca158e54e521ccd2ae8bfe393cc9d4fc",
                "sha256:fe7a7cae1ccb57d33952113ff4fa1bc5f879963600ed74918f1236e212ee50b9"
            ],
            "markers": "python_version <= '2.7'",
            "version": "==5.0.0"
        },
        "numpy": {
            "hashes": [
                "sha256:0778076e764e146d3078b17c24c4d89e0ecd4ac5401beff8e1c87879043a0633",
                "sha256:141c7102f20abe6cf0d54c4ced8d565b86df4d3077ba2343b61a6db996cefec7",
                "sha256:14270a1ee8917d11e7753fb54fc7ffd1934f4d529235beec0b275e2ccf00333b",
                "sha256:27e11c7a8ec9d5838bc59f809bfa86efc8a4fd02e58960fa9c49d998e14332d5",
                "sha256:2a04dda79606f3d2f760384c38ccd3d5b9bb79d4c8126b67aff5eb09a253763e",
                "sha256:3c26010c1b51e1224a3ca6b8df807de6e95128b0908c7e34f190e7775455b0ca",
                "sha256:52c40f1a4262c896420c6ea1c6fda62cf67070e3947e3307f5562bd783a90336",
                "sha256:6e4f8d9e8aa79321657079b9ac03f3cf3fd067bf31c1cca4f56d49543f4356a5",
                "sha256:7242be12a58fec245ee9734e625964b97cf7e3f2f7d016603f9e56660ce479c7",
                "sha256:7dc253b542bfd4b4eb88d9dbae4ca079e7bf2e2afd819ee18891a43db66c60c7",
                "sha256:94f5bd885f67bbb25c82d80184abbf7ce4f6c3c3a41fbaa4182f034bba803e69",
                "sha256:a89e188daa119ffa0d03ce5123dee3f8ffd5115c896c2a9d4f0dbb3d8b95bfa3",
                "sha256:ad3399da9b0ca36e2f24de72f67ab2854a62e623274607e37e0ce5f5d5fa9166",
                "sha256:b0348be89275fd1d4c44ffa39530c41a21062f52299b1e3ee7d1c61f060044b8",
                "sha256:b5554368e4ede1856121b0dfa35ce71768102e4aa55e526cb8de7f374ff78722",
                "sha256:cbddc56b2502d3f87fda4f98d948eb5b11f36ff3902e17cb6cc44727f2200525",
                "sha256:d79f18f41751725c56eceab2a886f021d70fd70a6188fd386e29a045945ffc10",
                "sha256:dc2ca26a19ab32dc475dbad9dfe723d3a64c835f4c23f625c2b6566ca32b9f29",
                "sha256:dd9bcd4f294eb0633bb33d1a74febdd2b9018b8b8ed325f861fffcd2c7660bb8",
                "sha256:e8baab1bc7c9152715844f1faca6744f2416929de10d7639ed49555a85549f52",
                "sha256:ec31fe12668af687b99acf1567399632a7c47b0e17cfb9ae47c098644ef36797",
                "sha256:f12b4f7e2d8f9da3141564e6737d79016fe5336cc92de6814eba579744f65b0a",
                "sha256:f58ac38d5ca045a377b3b377c84df8175ab992c970a53332fa8ac2373df44ff7"
            ],
            "index": "pypi",
            "version": "==1.16.4"
        },
        "opencv-python": {
            "hashes": [
                "sha256:1703a296a96d3d46615e5053f224867977accb4240bcaa0fcabcb0768bf5ac13",
                "sha256:1777ce7535ee7a1995cae168a107a1320e9df13648b930e72a1a2c2eccd64cda",
                "sha256:1e5520482fb18fbd64d079e7f17ac0018f195fd75f6360a53bb82d7903106b50",
                "sha256:25522dcf2529614750a71112a6659759080b4bdc2323f19d47f4d895960fd796",
                "sha256:2af5f2842ad44c65ae2647377e0ff198719e1a1cfc9c6a19bc0c525c035d4bd8",
                "sha256:31ec48d7eca13fc25c287dea7cecab453976e372cad8f50d55c054a247efda21",
                "sha256:47cf48ff5dbd554e9f58cc9e98cf0b5de3f6a971172612bffa06bc5fb79ce872",
                "sha256:494f98366bb5d6c2ac7e50e6617139f353704fd97a6d12ec9d392e72817d5cb0",
                "sha256:4a9845870739e640e3350a8d98d511c92c087fe3d66090e83be7bf94e0ac64f7",
                "sha256:4ac29cc0847d948a6636899014e84e165c30cc8779d6218394d44363462a01ce",
                "sha256:5857ace03b7854221abf8072462d306c2c2ce4e366190b21d90ee8ee8aaf5bb4",
                "sha256:5b4a23d99d5a2874767034466f5a8fd37b9f93ac14955a01b1a208983c76b9ad",
                "sha256:734d87a5021c037064beb62133e135e66c7128e401a63b8b842b809ae2093749",
                "sha256:78005c1c5d15ef4e32e0f485557bd15b5b6d87f49c19db7fe3e9246a61ebe7e4",
                "sha256:81ae2283225c5c52fc3d72debd4241c30ccff2bb922578bf7867f9851cce3acb",
                "sha256:88dbf900f297fdae0f62b899d6a784d8868ec2135854c5f8a9abbad00a6f0c5b",
                "sha256:8c98ea7b8d327a31cd6028782a06147d0e0329ae8e829e881fb5d02f7ed8aec9",
                "sha256:937d4686fef6967921145290f5b50c01c00c5b5d3542a6519e8a85cd88448723",
                "sha256:a057958c0e362b3c4f03b9af1cbdb6d5af035fd22ecd7fd794eba8fdeb049eb8",
                "sha256:c41eab31fa2c641226c6187caa391a688d064c99f078d604574f1912296b771f",
                "sha256:cf4f7e62d1f80d1fa85a1693a3500def5cde54b2b75212b3609e552e4c25acfb",
                "sha256:d90d60143e18334330c149f293071c9f2f3c79c896f33dc4ec65099e58baaaa7",
                "sha256:db3106b7ca86999a7bd1f2fcc93e49314e5e6e451356774e421a69428df5020b",
                "sha256:dbaf264db56f4771dfac6624f438bc4dc670aa94f61a6138848fcab7e9e77380",
                "sha256:e65206c4cf651dc9cf0829962fae8bec986767c9f123d6a1ad17f9356bf7257e",
                "sha256:eac94ddc78c58e891cff7180274317dad2938a4ddfc6ced1c04846c7f50e77e9",
                "sha256:f2e828711f044a965509c862b3a59b3181e9c56c145a950cb53d43fec54e66d2"
            ],
            "index": "pypi",
            "version": "==4.1.0.25"
        },
        "packaging": {
            "hashes": [
                "sha256:a7ac867b97fdc07ee80a8058fe4435ccd274ecc3b0ed61d852d7d53055528cf9",
                "sha256:c491ca87294da7cc01902edbe30a5bc6c4c28172b5138ab4e4aa1b9d7bfaeafe"
            ],
            "version": "==19.1"
        },
        "pandas": {
            "hashes": [
                "sha256:071e42b89b57baa17031af8c6b6bbd2e9a5c68c595bc6bf9adabd7a9ed125d3b",
                "sha256:17450e25ae69e2e6b303817bdf26b2cd57f69595d8550a77c308be0cd0fd58fa",
                "sha256:17916d818592c9ec891cbef2e90f98cc85e0f1e89ed0924c9b5220dc3209c846",
                "sha256:2538f099ab0e9f9c9d09bbcd94b47fd889bad06dc7ae96b1ed583f1dc1a7a822",
                "sha256:366f30710172cb45a6b4f43b66c220653b1ea50303fbbd94e50571637ffb9167",
                "sha256:42e5ad741a0d09232efbc7fc648226ed93306551772fc8aecc6dce9f0e676794",
                "sha256:4e718e7f395ba5bfe8b6f6aaf2ff1c65a09bb77a36af6394621434e7cc813204",
                "sha256:4f919f409c433577a501e023943e582c57355d50a724c589e78bc1d551a535a2",
                "sha256:4fe0d7e6438212e839fc5010c78b822664f1a824c0d263fd858f44131d9166e2",
                "sha256:5149a6db3e74f23dc3f5a216c2c9ae2e12920aa2d4a5b77e44e5b804a5f93248",
                "sha256:627594338d6dd995cfc0bacd8e654cd9e1252d2a7c959449228df6740d737eb8",
                "sha256:83c702615052f2a0a7fb1dd289726e29ec87a27272d775cb77affe749cca28f8",
                "sha256:8c872f7fdf3018b7891e1e3e86c55b190e6c5cee70cab771e8f246c855001296",
                "sha256:90f116086063934afd51e61a802a943826d2aac572b2f7d55caaac51c13db5b5",
                "sha256:a3352bacac12e1fc646213b998bce586f965c9d431773d9e91db27c7c48a1f7d",
                "sha256:bcdd06007cca02d51350f96debe51331dec429ac8f93930a43eb8fb5639e3eb5",
                "sha256:c1bd07ebc15285535f61ddd8c0c75d0d6293e80e1ee6d9a8d73f3f36954342d0",
                "sha256:c9a4b7c55115eb278c19aa14b34fcf5920c8fe7797a09b7b053ddd6195ea89b3",
                "sha256:cc8fc0c7a8d5951dc738f1c1447f71c43734244453616f32b8aa0ef6013a5dfb",
                "sha256:d7b460bc316064540ce0c41c1438c416a40746fd8a4fb2999668bf18f3c4acf1"
            ],
            "index": "pypi",
            "version": "==0.24.2"
        },
        "parameterized": {
            "hashes": [
                "sha256:020343a281efcfe9b71b9028a91817f981202c14d72104b5a2fbe401dee25a18",
                "sha256:d8c8837fb677ed2d5a93b9e2308ce0da3aeb58cf513120d501e0b7af14da78d5"
            ],
            "index": "pypi",
            "version": "==0.7.0"
        },
        "pathlib2": {
            "hashes": [
                "sha256:2156525d6576d21c4dcaddfa427fae887ef89a7a9de5cbfe0728b3aafa78427e",
                "sha256:446014523bb9be5c28128c4d2a10ad6bb60769e78bd85658fe44a450674e0ef8"
            ],
            "markers": "python_version == '3.4.*' or python_version < '3'",
            "version": "==2.3.4"
        },
        "pillow": {
            "hashes": [
                "sha256:0804f77cb1e9b6dbd37601cee11283bba39a8d44b9ddb053400c58e0c0d7d9de",
                "sha256:0ab7c5b5d04691bcbd570658667dd1e21ca311c62dcfd315ad2255b1cd37f64f",
                "sha256:0b3e6cf3ea1f8cecd625f1420b931c83ce74f00c29a0ff1ce4385f99900ac7c4",
                "sha256:365c06a45712cd723ec16fa4ceb32ce46ad201eb7bbf6d3c16b063c72b61a3ed",
                "sha256:38301fbc0af865baa4752ddae1bb3cbb24b3d8f221bf2850aad96b243306fa03",
                "sha256:3aef1af1a91798536bbab35d70d35750bd2884f0832c88aeb2499aa2d1ed4992",
                "sha256:3fe0ab49537d9330c9bba7f16a5f8b02da615b5c809cdf7124f356a0f182eccd",
                "sha256:45a619d5c1915957449264c81c008934452e3fd3604e36809212300b2a4dab68",
                "sha256:49f90f147883a0c3778fd29d3eb169d56416f25758d0f66775db9184debc8010",
                "sha256:571b5a758baf1cb6a04233fb23d6cf1ca60b31f9f641b1700bfaab1194020555",
                "sha256:5ac381e8b1259925287ccc5a87d9cf6322a2dc88ae28a97fe3e196385288413f",
                "sha256:6153db744a743c0c8c91b8e3b9d40e0b13a5d31dbf8a12748c6d9bfd3ddc01ad",
                "sha256:6fd63afd14a16f5d6b408f623cc2142917a1f92855f0df997e09a49f0341be8a",
                "sha256:70acbcaba2a638923c2d337e0edea210505708d7859b87c2bd81e8f9902ae826",
                "sha256:70b1594d56ed32d56ed21a7fbb2a5c6fd7446cdb7b21e749c9791eac3a64d9e4",
                "sha256:76638865c83b1bb33bcac2a61ce4d13c17dba2204969dedb9ab60ef62bede686",
                "sha256:7b2ec162c87fc496aa568258ac88631a2ce0acfe681a9af40842fc55deaedc99",
                "sha256:7cee2cef07c8d76894ebefc54e4bb707dfc7f258ad155bd61d87f6cd487a70ff",
                "sha256:7d16d4498f8b374fc625c4037742fbdd7f9ac383fd50b06f4df00c81ef60e829",
                "sha256:b50bc1780681b127e28f0075dfb81d6135c3a293e0c1d0211133c75e2179b6c0",
                "sha256:bd0582f831ad5bcad6ca001deba4568573a4675437db17c4031939156ff339fa",
                "sha256:cfd40d8a4b59f7567620410f966bb1f32dc555b2b19f82a91b147fac296f645c",
                "sha256:e3ae410089de680e8f84c68b755b42bc42c0ceb8c03dbea88a5099747091d38e",
                "sha256:e9046e559c299b395b39ac7dbf16005308821c2f24a63cae2ab173bd6aa11616",
                "sha256:ef6be704ae2bc8ad0ebc5cb850ee9139493b0fc4e81abcc240fb392a63ebc808",
                "sha256:f8dc19d92896558f9c4317ee365729ead9d7bbcf2052a9a19a3ef17abbb8ac5b"
            ],
            "index": "pypi",
            "version": "==6.1.0"
        },
        "pipenv": {
            "hashes": [
                "sha256:56ad5f5cb48f1e58878e14525a6e3129d4306049cb76d2f6a3e95df0d5fc6330",
                "sha256:7df8e33a2387de6f537836f48ac6fcd94eda6ed9ba3d5e3fd52e35b5bc7ff49e",
                "sha256:a673e606e8452185e9817a987572b55360f4d28b50831ef3b42ac3cab3fee846"
            ],
            "index": "pypi",
            "version": "==2018.11.26"
        },
        "pkginfo": {
            "hashes": [
                "sha256:7424f2c8511c186cd5424bbf31045b77435b37a8d604990b79d4e70d741148bb",
                "sha256:a6d9e40ca61ad3ebd0b72fbadd4fba16e4c0e4df0428c041e01e06eb6ee71f32"
            ],
            "version": "==1.5.0.1"
        },
        "plotly": {
            "hashes": [
                "sha256:9333f28feacaa0751df04cccfb266463bf5029dcb106d3f81d7af5942fd3d998",
                "sha256:c5effc51364490b1a20fe7bb8443cfe2451004fca727c7f3fedbc30f4cef5aab"
            ],
            "index": "pypi",
            "version": "==4.1.0"
        },
        "pluggy": {
            "hashes": [
                "sha256:0825a152ac059776623854c1543d65a4ad408eb3d33ee114dff91e57ec6ae6fc",
                "sha256:b9817417e95936bf75d85d3f8767f7df6cdde751fc40aed3bb3074cbcb77757c"
            ],
            "version": "==0.12.0"
        },
        "prometheus-client": {
            "hashes": [
                "sha256:71cd24a2b3eb335cb800c7159f423df1bd4dcd5171b234be15e3f31ec9f622da"
            ],
            "index": "pypi",
            "version": "==0.7.1"
        },
        "protobuf": {
            "hashes": [
                "sha256:00a1b0b352dc7c809749526d1688a64b62ea400c5b05416f93cfb1b11a036295",
                "sha256:01acbca2d2c8c3f7f235f1842440adbe01bbc379fa1cbdd80753801432b3fae9",
                "sha256:0a795bca65987b62d6b8a2d934aa317fd1a4d06a6dd4df36312f5b0ade44a8d9",
                "sha256:0ec035114213b6d6e7713987a759d762dd94e9f82284515b3b7331f34bfaec7f",
                "sha256:31b18e1434b4907cb0113e7a372cd4d92c047ce7ba0fa7ea66a404d6388ed2c1",
                "sha256:32a3abf79b0bef073c70656e86d5bd68a28a1fbb138429912c4fc07b9d426b07",
                "sha256:55f85b7808766e5e3f526818f5e2aeb5ba2edcc45bcccede46a3ccc19b569cb0",
                "sha256:64ab9bc971989cbdd648c102a96253fdf0202b0c38f15bd34759a8707bdd5f64",
                "sha256:64cf847e843a465b6c1ba90fb6c7f7844d54dbe9eb731e86a60981d03f5b2e6e",
                "sha256:917c8662b585470e8fd42f052661fc66d59fccaae450a60044307dcbf82a3335",
                "sha256:afed9003d7f2be2c3df20f64220c30faec441073731511728a2cb4cab4cd46a6",
                "sha256:bf8e05d638b585d1752c5a84247134a0350d3a8b73d3632489a014a9f6f1e758",
                "sha256:d831b047bd69becaf64019a47179eb22118a50dd008340655266a906c69c6417",
                "sha256:de2760583ed28749ff885789c1cbc6c9c06d6de92fc825740ab99deb2f25ea4d",
                "sha256:eabc4cf1bc19689af8022ba52fd668564a8d96e0d08f3b4732d26a64255216a4",
                "sha256:fcff6086c86fb1628d94ea455c7b9de898afc50378042927a59df8065a79a549"
            ],
            "index": "pypi",
            "version": "==3.9.1"
        },
        "py": {
            "hashes": [
                "sha256:64f65755aee5b381cea27766a3a147c3f15b9b6b9ac88676de66ba2ae36793fa",
                "sha256:dc639b046a6e2cff5bbe40194ad65936d6ba360b52b3c3fe1d08a82dd50b5e53"
            ],
            "version": "==1.8.0"
        },
        "pycodestyle": {
            "hashes": [
                "sha256:95a2219d12372f05704562a14ec30bc76b05a5b297b21a5dfe3f6fac3491ae56",
                "sha256:e40a936c9a450ad81df37f549d676d127b1b66000a6c500caa2b085bc0ca976c"
            ],
            "version": "==2.5.0"
        },
        "pydot": {
            "hashes": [
                "sha256:67be714300c78fda5fd52f79ec994039e3f76f074948c67b5ff539b433ad354f",
                "sha256:d49c9d4dd1913beec2a997f831543c8cbd53e535b1a739e921642fe416235f01"
            ],
            "index": "pypi",
            "version": "==1.4.1"
        },
        "pyflakes": {
            "hashes": [
                "sha256:17dbeb2e3f4d772725c777fabc446d5634d1038f234e77343108ce445ea69ce0",
                "sha256:d976835886f8c5b31d47970ed689944a0262b5f3afa00a5a7b4dc81e5449f8a2"
            ],
            "version": "==2.1.1"
        },
        "pygments": {
            "hashes": [
                "sha256:71e430bc85c88a430f000ac1d9b331d2407f681d6f6aec95e8bcfbc3df5b0127",
                "sha256:881c4c157e45f30af185c1ffe8d549d48ac9127433f2c380c24b84572ad66297"
            ],
            "version": "==2.4.2"
        },
        "pyparsing": {
            "hashes": [
<<<<<<< HEAD
                "sha256:43c5486cefefa536c9aab528881c992328f020eefe4f6d06332449c365218580",
                "sha256:d6c5ffe9d0305b9b977f7a642d36b9370954d1da7ada4c62393382cbadad4265"
            ],
            "version": "==2.4.1.1"
=======
                "sha256:6f98a7b9397e206d78cc01df10131398f1c8b8510a2f4d97d9abd82e1aacdd80",
                "sha256:d9338df12903bbf5d65a0e4e87c2161968b10d2e489652bb47001d82a9b028b4"
            ],
            "version": "==2.4.2"
>>>>>>> 1269f60e
        },
        "pyrsistent": {
            "hashes": [
                "sha256:34b47fa169d6006b32e99d4b3c4031f155e6e68ebcc107d6454852e8e0ee6533"
            ],
            "version": "==0.15.4"
        },
        "pytest": {
            "hashes": [
                "sha256:8fc39199bdda3d9d025d3b1f4eb99a192c20828030ea7c9a0d2840721de7d347",
                "sha256:d100a02770f665f5dcf7e3f08202db29857fee6d15f34c942be0a511f39814f0"
            ],
            "index": "pypi",
            "version": "==4.6.5"
        },
        "pytest-cov": {
            "hashes": [
                "sha256:2b097cde81a302e1047331b48cadacf23577e431b61e9c6f49a1170bbe3d3da6",
                "sha256:e00ea4fdde970725482f1f35630d12f074e121a23801aabf2ae154ec6bdd343a"
            ],
            "index": "pypi",
            "version": "==2.7.1"
        },
        "python-dateutil": {
            "hashes": [
                "sha256:7e6584c74aeed623791615e26efd690f29817a27c73085b78e4bad02493df2fb",
                "sha256:c89805f6f4d64db21ed966fda138f8a5ed7a4fdbc1a8ee329ce1b74e3c74da9e"
            ],
            "markers": "python_version >= '2.7'",
            "version": "==2.8.0"
        },
        "pytz": {
            "hashes": [
                "sha256:26c0b32e437e54a18161324a2fca3c4b9846b74a8dccddd843113109e1116b32",
                "sha256:c894d57500a4cd2d5c71114aaab77dbab5eabd9022308ce5ac9bb93a60a6f0c7"
            ],
            "version": "==2019.2"
        },
        "pyyaml": {
            "hashes": [
                "sha256:0113bc0ec2ad727182326b61326afa3d1d8280ae1122493553fd6f4397f33df9",
                "sha256:01adf0b6c6f61bd11af6e10ca52b7d4057dd0be0343eb9283c878cf3af56aee4",
                "sha256:5124373960b0b3f4aa7df1707e63e9f109b5263eca5976c66e08b1c552d4eaf8",
                "sha256:5ca4f10adbddae56d824b2c09668e91219bb178a1eee1faa56af6f99f11bf696",
                "sha256:7907be34ffa3c5a32b60b95f4d95ea25361c951383a894fec31be7252b2b6f34",
                "sha256:7ec9b2a4ed5cad025c2278a1e6a19c011c80a3caaac804fd2d329e9cc2c287c9",
                "sha256:87ae4c829bb25b9fe99cf71fbb2140c448f534e24c998cc60f39ae4f94396a73",
                "sha256:9de9919becc9cc2ff03637872a440195ac4241c80536632fffeb6a1e25a74299",
                "sha256:a5a85b10e450c66b49f98846937e8cfca1db3127a9d5d1e31ca45c3d0bef4c5b",
                "sha256:b0997827b4f6a7c286c01c5f60384d218dca4ed7d9efa945c3e1aa623d5709ae",
                "sha256:b631ef96d3222e62861443cc89d6563ba3eeb816eeb96b2629345ab795e53681",
                "sha256:bf47c0607522fdbca6c9e817a6e81b08491de50f3766a7a0e6a5be7905961b41",
                "sha256:f81025eddd0327c7d4cfe9b62cf33190e1e736cc6e97502b3ec425f574b3e7a8"
            ],
            "version": "==5.1.2"
        },
        "readme-renderer": {
            "hashes": [
                "sha256:bb16f55b259f27f75f640acf5e00cf897845a8b3e4731b5c1a436e4b8529202f",
                "sha256:c8532b79afc0375a85f10433eca157d6b50f7d6990f337fa498c96cd4bfc203d"
            ],
            "version": "==24.0"
        },
        "recommonmark": {
            "hashes": [
                "sha256:29cd4faeb6c5268c633634f2d69aef9431e0f4d347f90659fd0aab20e541efeb",
                "sha256:2ec4207a574289355d5b6ae4ae4abb29043346ca12cdd5f07d374dc5987d2852"
            ],
            "index": "pypi",
            "version": "==0.6.0"
        },
        "requests": {
            "hashes": [
                "sha256:11e007a8a2aa0323f5a921e9e6a2d7e4e67d9877e85773fba9ba6419025cbeb4",
                "sha256:9cf5292fcd0f598c671cfc1e0d7d1a7f13bb8085e9a590f48c010551dc6c4b31"
            ],
            "version": "==2.22.0"
        },
        "requests-toolbelt": {
            "hashes": [
                "sha256:380606e1d10dc85c3bd47bf5a6095f815ec007be7a8b69c878507068df059e6f",
                "sha256:968089d4584ad4ad7c171454f0a5c6dac23971e9472521ea3b6d49d610aa6fc0"
            ],
            "version": "==0.9.1"
        },
        "retrying": {
            "hashes": [
                "sha256:08c039560a6da2fe4f2c426d0766e284d3b736e355f8dd24b37367b0bb41973b"
            ],
            "version": "==1.3.3"
        },
        "scandir": {
            "hashes": [
                "sha256:2586c94e907d99617887daed6c1d102b5ca28f1085f90446554abf1faf73123e",
                "sha256:2ae41f43797ca0c11591c0c35f2f5875fa99f8797cb1a1fd440497ec0ae4b022",
                "sha256:2b8e3888b11abb2217a32af0766bc06b65cc4a928d8727828ee68af5a967fa6f",
                "sha256:2c712840c2e2ee8dfaf36034080108d30060d759c7b73a01a52251cc8989f11f",
                "sha256:4d4631f6062e658e9007ab3149a9b914f3548cb38bfb021c64f39a025ce578ae",
                "sha256:67f15b6f83e6507fdc6fca22fedf6ef8b334b399ca27c6b568cbfaa82a364173",
                "sha256:7d2d7a06a252764061a020407b997dd036f7bd6a175a5ba2b345f0a357f0b3f4",
                "sha256:8c5922863e44ffc00c5c693190648daa6d15e7c1207ed02d6f46a8dcc2869d32",
                "sha256:92c85ac42f41ffdc35b6da57ed991575bdbe69db895507af88b9f499b701c188",
                "sha256:b24086f2375c4a094a6b51e78b4cf7ca16c721dcee2eddd7aa6494b42d6d519d",
                "sha256:cb925555f43060a1745d0a321cca94bcea927c50114b623d73179189a4e100ac"
            ],
            "markers": "python_version < '3.5'",
            "version": "==1.10.0"
        },
        "scipy": {
            "hashes": [
                "sha256:0bcababa06ff83138a7f30a68f334dee034ce1cc7604f9278b96f62265fe7fd7",
                "sha256:162b803984ebb76927990d7233cab825d146be8e2a3f6a0efb1b3a61ebacae73",
                "sha256:271c6e56c8f9a3d6c3f0bc857d7a6e7cf7a8415c879a3915701cd011e82a83a3",
                "sha256:2eb255b30dac7516c6f3c5237f2e0ad1f1213b5364de409d932249c9a8c5bffb",
                "sha256:447c40d33ec5e0020750fadbb8599220b9eb9fd8798030efe9b308247800f364",
                "sha256:4686d699f76068757a81269f1a111c0db689bf048a56b131a339803121534fa8",
                "sha256:47d4623efa71948dc4a92f978fbf6b9fb69dac5b0f0fae4c1a1f3d955ac8aea9",
                "sha256:49dcebc6f57bce0bd23cb55dbc6144f4990e5cbce9aab3128af03d6b1b4eab6a",
                "sha256:5fa84b467b5f77c243c5701628ed7a4238e53bc4120db87be7dafa416e842fb9",
                "sha256:67d2210c7f6f585e1055bee3dc9f15610b5ebb04e80bfaa757868937ee744fec",
                "sha256:682b210ff7a65f6f5245fdf73d26a348b57e42d2059bc5fcf7ed25d063f35c45",
                "sha256:7f58faa422aa493d7b70dd56d6e8783223e84dd6e7f4b4161bd776b39ecbac92",
                "sha256:7fb4efff9895116428ad65564d2232fb1cac4b9d84398512a858b09dd4a7fd59",
                "sha256:922e2370674c82dd1367fc13a08c8765f4e5281a584d871e7cb454828d84600f",
                "sha256:97f26b4b5d4456f44849fd35cad8801f7cae4e64b75fc4e522d26a54aef17391",
                "sha256:9a21d64d002cb3a9239a55c0aa100b48d58b5e38382c0fdfcdfc68cf417d8142",
                "sha256:a4331e0b8dab1ff75d2c67b5158a8bb9a83c799d7140094dda936d876c7cfbb1",
                "sha256:a9fc1fcaa560edf771d4545d7e6dd865a213fc5b485bb127de5dfd32f40094e1",
                "sha256:b074a83299a82eae617dc46a830cfa7aaa588d07523990507848ee1ded3c52ce",
                "sha256:bcd0d4b2de5cb3fab69007214a39737e917267f56f887ce9c7732ba3278fc33d",
                "sha256:c390f1721757ec983616149f00e1bd0432aa32d2c1d9398930d7e7cc9542c922",
                "sha256:c5b9db9e3f6537bf7b308de12c185b27f22fb9a66fd12efc7aefbcfa0adb4d82",
                "sha256:d0d41a9ee3264f95820138170b447f5d3e453e5ebd10b411bca37c99237aac69",
                "sha256:d18d1575d4a54f128c0f34422bd73ce0f177e462d6124f074388e211d8dc2616",
                "sha256:e99cd49daffe7384fd35046c3b14bee98ce87d97c95865469227001905534e13",
                "sha256:f4e355afa8fdda11010de308c2376edda29e064cec699974097364115f71e16f",
                "sha256:f64e29a8b32d672fb6078f456bfff3cae8f36b6c8b64c337ad0942f29404b03f",
                "sha256:fbdff021643c2dfa35efd29218e0318c4b4987f48ea432be7e8c02bdb1b0c314"
            ],
            "index": "pypi",
            "version": "==1.2.2"
        },
        "seaborn": {
            "hashes": [
                "sha256:42e627b24e849c2d3bbfd059e00005f6afbc4a76e4895baf44ae23fe8a4b09a5",
                "sha256:76c83f794ca320fb6b23a7c6192d5e185a5fcf4758966a0c0a54baee46d41e2f"
            ],
            "index": "pypi",
            "version": "==0.9.0"
        },
        "six": {
            "hashes": [
                "sha256:3350809f0555b11f552448330d0b52d5f24c91a322ea4a15ef22629740f3761c",
                "sha256:d16a0141ec1a18405cd4ce8b4613101da75da0e9a7aec5bdd4fa804d0e0eba73"
            ],
            "version": "==1.12.0"
        },
        "snowballstemmer": {
            "hashes": [
                "sha256:9f3b9ffe0809d174f7047e121431acf99c89a7040f0ca84f94ba53a498e6d0c9"
            ],
            "version": "==1.9.0"
        },
        "sphinx": {
            "hashes": [
                "sha256:9f3e17c64b34afc653d7c5ec95766e03043cc6d80b0de224f59b6b6e19d37c3c",
                "sha256:c7658aab75c920288a8cf6f09f244c6cfdae30d82d803ac1634d9f223a80ca08"
            ],
            "index": "pypi",
            "version": "==1.8.5"
        },
        "sphinx-rtd-theme": {
            "hashes": [
                "sha256:00cf895504a7895ee433807c62094cf1e95f065843bf3acd17037c3e9a2becd4",
                "sha256:728607e34d60456d736cc7991fd236afb828b21b82f956c5ea75f94c8414040a"
            ],
            "index": "pypi",
            "version": "==0.4.3"
        },
        "sphinxcontrib-websupport": {
            "hashes": [
                "sha256:1501befb0fdf1d1c29a800fdbf4ef5dc5369377300ddbdd16d2cd40e54c6eefc",
                "sha256:e02f717baf02d0b6c3dd62cf81232ffca4c9d5c331e03766982e3ff9f1d2bc3f"
            ],
            "version": "==1.1.2"
        },
        "subprocess32": {
            "hashes": [
                "sha256:88e37c1aac5388df41cc8a8456bb49ebffd321a3ad4d70358e3518176de3a56b",
                "sha256:eb2937c80497978d181efa1b839ec2d9622cf9600a039a79d0e108d1f9aec79d"
            ],
            "version": "==3.5.4"
        },
        "tensorboard": {
            "hashes": [
                "sha256:50e0b1bdcd488dbe39fd9416976e089b2ff4df18d9f1fab47abf4c498209c3fc",
                "sha256:c35ba681a52d4922be6b225623cf77285033e7e4e68bac5c1d5490e47d129bb2"
            ],
            "version": "==1.14.0"
        },
        "tensorflow": {
            "hashes": [
                "sha256:0a3784c6ab223b85a87ba6b752d2e6dc97b9345c078172d9b0bb90f3e448a320",
                "sha256:0a95ab659de39748c418f342fd09bc444a21a7d66f4501593cf7ff6de3c603b1",
                "sha256:2fc989a5d3be9f3dc96c20deaa3d5cc66d2bf76fe069c202c2914a7f4b5a9a35",
                "sha256:4008a56940d23345e52ac4885fb4782604eb02574c2d95f3946f5b6baf0e1276",
                "sha256:4643fcb6aa7bf9261620efe332f821ccdb63422ed5df33479e3c9592659cd64e",
                "sha256:46fc216db780b1a7b7a28cf6536d6ec0a171ef2fa546a24934ffe077c734c891",
                "sha256:5a9555eee142324a1cc3d6a5a9c0c8154ded8d013bf18cb459bc375e5d365191",
                "sha256:5ce034dba1db7cd829af2bf092c48dce96bb3da3e89223d7cb50f3eac2ddc19f",
                "sha256:7dfefd6fc79fed477c2c550cb79f766fb40533e907e4efbfabc81339b45551a4",
                "sha256:a3851118d2cc5e9e697503753c2d247dca0e98d5a85b5ea091103f27d9e57a38",
                "sha256:a4f154fa98cde5974117e05af444e0bed84cf431b8129c78a2de03a1ff7201c9",
                "sha256:c77888375ef02a5e7e55f81572db1bfa41e6f6597ae297e7bdafb22bf633f79e",
                "sha256:d982a6fef251ec1358129213385ec027f87ee72246dffe1136ca6109def209f7",
                "sha256:e20b5d81b07798db5054802405758fb685367772f1d602d359ba60baa34b6b46",
                "sha256:e84f2c8c7f23ad546076b1e73cec85706da19910b9a89c29cba3b64e297b2eb0"
            ],
            "index": "pypi",
            "version": "==1.14.0"
        },
        "tensorflow-estimator": {
            "hashes": [
                "sha256:ca073f66063407a091d610ec1b22e39ea30248710198cc6f13769320bdbe3992"
            ],
            "version": "==1.14.0"
        },
        "termcolor": {
            "hashes": [
                "sha256:1d6d69ce66211143803fbc56652b41d73b4a400a2891d7bf7a1cdf4c02de613b"
            ],
            "version": "==1.1.0"
        },
        "testfixtures": {
            "hashes": [
                "sha256:665a298976c8d77f311b65c46f16b7cda7229a47dff5ad7c822e5b3371a439e2",
                "sha256:9d230c5c80746f9f86a16a1f751a5cf5d8e317d4cc48243a19fb180d22303bce"
            ],
            "index": "pypi",
            "version": "==6.10.0"
        },
        "toolz": {
            "hashes": [
                "sha256:08fdd5ef7c96480ad11c12d472de21acd32359996f69a5259299b540feba4560"
            ],
            "version": "==0.10.0"
        },
        "tornado": {
            "hashes": [
                "sha256:0662d28b1ca9f67108c7e3b77afabfb9c7e87bde174fbda78186ecedc2499a9d",
                "sha256:4e5158d97583502a7e2739951553cbd88a72076f152b4b11b64b9a10c4c49409",
                "sha256:732e836008c708de2e89a31cb2fa6c0e5a70cb60492bee6f1ea1047500feaf7f",
                "sha256:8154ec22c450df4e06b35f131adc4f2f3a12ec85981a203301d310abf580500f",
                "sha256:8e9d728c4579682e837c92fdd98036bd5cdefa1da2aaf6acf26947e6dd0c01c5",
                "sha256:d4b3e5329f572f055b587efc57d29bd051589fb5a43ec8898c77a47ec2fa2bbb",
                "sha256:e5f2585afccbff22390cddac29849df463b252b711aa2ce7c5f3f342a5b3b444"
            ],
            "index": "pypi",
            "version": "==5.1.1"
        },
        "tqdm": {
            "hashes": [
                "sha256:1dc82f87a8726602fa7177a091b5e8691d6523138a8f7acd08e58088f51e389f",
                "sha256:47220a4f2aeebbc74b0ab317584264ea44c745e1fd5ff316b675cd0aff8afad8"
            ],
            "version": "==4.33.0"
        },
        "twine": {
            "hashes": [
                "sha256:0fb0bfa3df4f62076cab5def36b1a71a2e4acb4d1fa5c97475b048117b1a6446",
                "sha256:d6c29c933ecfc74e9b1d9fa13aa1f87c5d5770e119f5a4ce032092f0ff5b14dc"
            ],
            "index": "pypi",
            "version": "==1.13.0"
        },
        "typing": {
            "hashes": [
                "sha256:38566c558a0a94d6531012c8e917b1b8518a41e418f7f15f00e129cc80162ad3",
                "sha256:53765ec4f83a2b720214727e319607879fec4acde22c4fbb54fa2604e79e44ce",
                "sha256:84698954b4e6719e912ef9a42a2431407fe3755590831699debda6fba92aac55"
            ],
            "markers": "python_version < '3.5'",
            "version": "==3.7.4"
        },
        "urllib3": {
            "hashes": [
                "sha256:b246607a25ac80bedac05c6f282e3cdaf3afb65420fd024ac94435cabe6e18d1",
                "sha256:dbe59173209418ae49d485b87d1681aefa36252ee85884c31346debd19463232"
            ],
            "markers": "python_version == '2.7'",
            "version": "==1.25.3"
        },
        "virtualenv": {
            "hashes": [
                "sha256:6cb2e4c18d22dbbe283d0a0c31bb7d90771a606b2cb3415323eea008eaee6a9d",
                "sha256:909fe0d3f7c9151b2df0a2cb53e55bdb7b0d61469353ff7a49fd47b0f0ab9285"
            ],
            "version": "==16.7.2"
        },
        "virtualenv-clone": {
            "hashes": [
                "sha256:532f789a5c88adf339506e3ca03326f20ee82fd08ee5586b44dc859b5b4468c5",
                "sha256:c88ae171a11b087ea2513f260cdac9232461d8e9369bcd1dc143fc399d220557"
            ],
            "version": "==0.5.3"
        },
        "wcwidth": {
            "hashes": [
                "sha256:3df37372226d6e63e1b1e1eda15c594bca98a22d33a23832a90998faa96bc65e",
                "sha256:f4ebe71925af7b40a864553f761ed559b43544f8f71746c2d756c7fe788ade7c"
            ],
            "version": "==0.1.7"
        },
        "webencodings": {
            "hashes": [
                "sha256:a0af1213f3c2226497a97e2b3aa01a7e4bee4f403f95be16fc9acd2947514a78",
                "sha256:b36a1c245f2d304965eb4e0a82848379241dc04b865afcc4aab16748587e1923"
            ],
            "version": "==0.5.1"
        },
        "werkzeug": {
            "hashes": [
                "sha256:87ae4e5b5366da2347eb3116c0e6c681a0e939a33b2805e2c0cbd282664932c4",
                "sha256:a13b74dd3c45f758d4ebdb224be8f1ab8ef58b3c0ffc1783a8c7d9f4f50227e6"
            ],
            "version": "==0.15.5"
        },
        "wheel": {
            "hashes": [
                "sha256:5e79117472686ac0c4aef5bad5172ea73a1c2d1646b808c35926bd26bdfb0c08",
                "sha256:62fcfa03d45b5b722539ccbc07b190e4bfff4bb9e3a4d470dd9f6a0981002565"
            ],
            "index": "pypi",
            "version": "==0.33.4"
        },
        "wrapt": {
            "hashes": [
                "sha256:565a021fd19419476b9362b05eeaa094178de64f8361e44468f9e9d7843901e1"
            ],
            "version": "==1.11.2"
        },
        "zipp": {
            "hashes": [
                "sha256:4970c3758f4e89a7857a973b1e2a5d75bcdc47794442f2e2dd4fe8e0466e809a",
                "sha256:8a5712cfd3bb4248015eb3b0b3c54a5f6ee3f2425963ef2a0125b8bc40aafaec"
            ],
            "version": "==0.5.2"
        }
    }
}<|MERGE_RESOLUTION|>--- conflicted
+++ resolved
@@ -39,21 +39,6 @@
         },
         "boto3": {
             "hashes": [
-<<<<<<< HEAD
-                "sha256:01f1792838981191da87bed271f2b486841a282fcd78a3b5bac98e5b85c95ba8",
-                "sha256:0f1f796abf85e53a8a50b893cbeccd93ee081184453127b663da4b97d72aa0cc"
-            ],
-            "index": "pypi",
-            "version": "==1.9.197"
-        },
-        "botocore": {
-            "hashes": [
-                "sha256:6e7c49014430f73ba6ab638d4ad313f8522b8185e476fe1a57ce9cd50c596062",
-                "sha256:78627966a280328e4a7018758e91e6413d5cae8387e08ab219e232689a92cb45"
-            ],
-            "index": "pypi",
-            "version": "==1.12.197"
-=======
                 "sha256:663d5bb17cfdf706a0c157f6eeb01f5c22a29c7528b49f9f4deb73af27301b19",
                 "sha256:b8796d48f06e8701bd26671bee9936cf6403042ab8e79d6561b1e8496a31d19b"
             ],
@@ -67,7 +52,6 @@
             ],
             "index": "pypi",
             "version": "==1.12.209"
->>>>>>> 1269f60e
         },
         "click": {
             "hashes": [
@@ -404,17 +388,10 @@
         },
         "bokeh": {
             "hashes": [
-<<<<<<< HEAD
-                "sha256:cb3b6942f57037d3dc3f2c8c2757ae4d109e829725d605023c5c9dfbe80f7edc"
-            ],
-            "index": "pypi",
-            "version": "==1.3.0"
-=======
                 "sha256:e2d97bed5b199a10686486001fed5c854e4c04ebe28859923f27c52b93904754"
             ],
             "index": "pypi",
             "version": "==1.3.4"
->>>>>>> 1269f60e
         },
         "certifi": {
             "hashes": [
@@ -1078,17 +1055,10 @@
         },
         "pyparsing": {
             "hashes": [
-<<<<<<< HEAD
-                "sha256:43c5486cefefa536c9aab528881c992328f020eefe4f6d06332449c365218580",
-                "sha256:d6c5ffe9d0305b9b977f7a642d36b9370954d1da7ada4c62393382cbadad4265"
-            ],
-            "version": "==2.4.1.1"
-=======
                 "sha256:6f98a7b9397e206d78cc01df10131398f1c8b8510a2f4d97d9abd82e1aacdd80",
                 "sha256:d9338df12903bbf5d65a0e4e87c2161968b10d2e489652bb47001d82a9b028b4"
             ],
             "version": "==2.4.2"
->>>>>>> 1269f60e
         },
         "pyrsistent": {
             "hashes": [
